--- conflicted
+++ resolved
@@ -12,17 +12,10 @@
                   physical_time=2,
                   n_surfaces=2,
                   route='cases',
-<<<<<<< HEAD
-                  case_name='goland_test'+aero_type)
-
-ws.gust_intensity = 0.1
-ws.n_tstep = 1
-=======
                   case_name='goland_'+aero_type+'_wk12_pred_int2')
 
 ws.gust_intensity = 0.01
 # ws.n_tstep = 2
->>>>>>> 6b6c4aa8
 ws.sigma = 1
 
 ws.clean_test_files()
