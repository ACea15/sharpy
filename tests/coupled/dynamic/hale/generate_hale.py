#! /usr/bin/env python3
import h5py as h5
import numpy as np
import os
import sharpy.utils.algebra as algebra

case_name = 'hale'
route = os.path.dirname(os.path.realpath(__file__)) + '/'

# EXECUTION
flow = ['BeamLoader',
        'AerogridLoader',
        # 'NonLinearStatic',
        # 'StaticUvlm',
        # 'Trim',
        # 'StaticTrim',
        'StaticCoupled',
        'BeamLoads',
        'AerogridPlot',
        'BeamPlot',
        'DynamicCoupled',
        # 'Modal'
        ]


# FLIGHT CONDITIONS
u_inf = 10
rho = 1.225

# trim sigma = 1.5
<<<<<<< HEAD
alpha = 1.24473127e-1
beta = -4.44309e-7
roll = 1.25903870e-5
gravity = 'on'
cs_deflection = -5.38020751e-2
rudder_deflection = 7.7593896e-5
thrust = 8.02637032
=======
alpha = 2.380566669597751*np.pi/180
beta = 0
roll = 0
gravity = 'on'
cs_deflection = 1.1488151722405628*np.pi/180
rudder_static_deflection = 0.0
rudder_step = 0.0*np.pi/180
thrust =  5.328287491363996
>>>>>>> 7bddbb0e
sigma = 1.5
lambda_dihedral = 20*np.pi/180

<<<<<<< HEAD
gust_intensity = 0.0
n_step = 1
relaxation_factor = 0.1
tolerance = 1e-5
fsi_tolerance = 1e-7
=======
gust_intensity = 0.30
gust_length = 1*u_inf
gust_offset = 0.5*u_inf
n_step = 1
relaxation_factor = 0.6
tolerance = 1e-9
fsi_tolerance = 1e-6
>>>>>>> 7bddbb0e

# MODEL GEOMETRY
# beam
span_main = 16.0
lambda_main = 0.25
lambda_dihedral = 20*np.pi/180
ea_main = 0.5

ea = 1e7
ga = 1e7
gj = 1e4
eiy = 2e4
eiz = 4e6
m_bar_main = 0.75
j_bar_main = 0.075

length_fuselage = 10
offset_fuselage = 1.25*0
sigma_fuselage = 100
m_bar_fuselage = 0.08
j_bar_fuselage = 0.008

span_tail = 2.5
ea_tail = 0.5
fin_height = 2.5
ea_fin = 0.5
sigma_tail = 100
<<<<<<< HEAD
m_bar_tail = 0.08
j_bar_tail = 0.008
=======
m_bar_tail = 0.3
j_bar_tail = 0.08
>>>>>>> 7bddbb0e

# lumped masses
n_lumped_mass = 1
lumped_mass_nodes = np.zeros((n_lumped_mass, ), dtype=int)
lumped_mass = np.zeros((n_lumped_mass, ))
lumped_mass[0] = 50
lumped_mass_inertia = np.zeros((n_lumped_mass, 3, 3))
lumped_mass_position = np.zeros((n_lumped_mass, 3))

# aero
chord_main = 1.0
chord_tail = 0.5
chord_fin = 0.5

# DISCRETISATION
# spatial discretisation
<<<<<<< HEAD
m = 3
n_elem_multiplier = 1.
=======
# m = 8
m = 4
# n_elem_multiplier = 2.5
n_elem_multiplier = 1
>>>>>>> 7bddbb0e
n_elem_main = int(4*n_elem_multiplier)
n_elem_tail = int(2*n_elem_multiplier)
n_elem_fin = int(2*n_elem_multiplier)
n_elem_fuselage = int(2*n_elem_multiplier)
n_surfaces = 5

# temporal discretisation
physical_time = 30
# physical_time = 5.5
# physical_time = 3
tstep_factor = 1.
dt = 1.0/m/u_inf*tstep_factor
n_tstep = round(physical_time/dt)
n_tstep = int(12000)


rudder_deflection = np.zeros((n_tstep,))
for it in range(n_tstep):
    if it > int(0.5/dt):
        if it < int(5.5/dt):
            rudder_deflection[it] = rudder_step
    elif it > int(0.1/dt):
        rudder_deflection[it] = (it - int(0.1/dt))/(0.4/dt)*rudder_step

rudder_fname = 'rudder.txt'
np.savetxt(rudder_fname, rudder_deflection)


# END OF INPUT-----------------------------------------------------------------

# beam processing
n_node_elem = 3
span_main1 = (1.0 - lambda_main)*span_main
span_main2 = lambda_main*span_main

n_elem_main1 = round(n_elem_main*(1 - lambda_main))
n_elem_main2 = n_elem_main - n_elem_main1

# total number of elements
n_elem = 0
n_elem += n_elem_main1 + n_elem_main1
n_elem += n_elem_main2 + n_elem_main2
n_elem += n_elem_fuselage
n_elem += n_elem_fin
n_elem += n_elem_tail + n_elem_tail

# number of nodes per part
n_node_main1 = n_elem_main1*(n_node_elem - 1) + 1
n_node_main2 = n_elem_main2*(n_node_elem - 1) + 1
n_node_main = n_node_main1 + n_node_main2 - 1
n_node_fuselage = n_elem_fuselage*(n_node_elem - 1) + 1
n_node_fin = n_elem_fin*(n_node_elem - 1) + 1
n_node_tail = n_elem_tail*(n_node_elem - 1) + 1

# total number of nodes
n_node = 0
n_node += n_node_main1 + n_node_main1 - 1
n_node += n_node_main2 - 1 + n_node_main2 - 1
n_node += n_node_fuselage - 1
n_node += n_node_fin - 1
n_node += n_node_tail - 1
n_node += n_node_tail - 1

# stiffness and mass matrices
n_stiffness = 3
base_stiffness_main = sigma*np.diag([ea, ga, ga, gj, eiy, eiz])
base_stiffness_fuselage = base_stiffness_main.copy()*sigma_fuselage
base_stiffness_fuselage[4, 4] = base_stiffness_fuselage[5, 5]
base_stiffness_tail = base_stiffness_main.copy()*sigma_tail
base_stiffness_tail[4, 4] = base_stiffness_tail[5, 5]

n_mass = 3
base_mass_main = np.diag([m_bar_main, m_bar_main, m_bar_main, j_bar_main, 0.5*j_bar_main, 0.5*j_bar_main])
base_mass_fuselage = np.diag([m_bar_fuselage,
                              m_bar_fuselage,
                              m_bar_fuselage,
                              j_bar_fuselage,
                              j_bar_fuselage*0.5,
                              j_bar_fuselage*0.5])
base_mass_tail = np.diag([m_bar_tail,
                          m_bar_tail,
                          m_bar_tail,
                          j_bar_tail,
                          j_bar_tail*0.5,
                          j_bar_tail*0.5])


# PLACEHOLDERS
# beam
x = np.zeros((n_node, ))
y = np.zeros((n_node, ))
z = np.zeros((n_node, ))
structural_twist = np.zeros_like(x)
beam_number = np.zeros((n_elem, ), dtype=int)
frame_of_reference_delta = np.zeros((n_elem, n_node_elem, 3))
conn = np.zeros((n_elem, n_node_elem), dtype=int)
stiffness = np.zeros((n_stiffness, 6, 6))
elem_stiffness = np.zeros((n_elem, ), dtype=int)
mass = np.zeros((n_mass, 6, 6))
elem_mass = np.zeros((n_elem, ), dtype=int)
boundary_conditions = np.zeros((n_node, ), dtype=int)
app_forces = np.zeros((n_node, 6))


# aero
airfoil_distribution = np.zeros((n_elem, n_node_elem), dtype=int)
surface_distribution = np.zeros((n_elem,), dtype=int) - 1
surface_m = np.zeros((n_surfaces, ), dtype=int)
m_distribution = 'uniform'
aero_node = np.zeros((n_node,), dtype=bool)
twist = np.zeros((n_elem, n_node_elem))
sweep = np.zeros((n_elem, n_node_elem))
chord = np.zeros((n_elem, n_node_elem,))
elastic_axis = np.zeros((n_elem, n_node_elem,))


# FUNCTIONS-------------------------------------------------------------
def clean_test_files():
    fem_file_name = route + '/' + case_name + '.fem.h5'
    if os.path.isfile(fem_file_name):
        os.remove(fem_file_name)

    dyn_file_name = route + '/' + case_name + '.dyn.h5'
    if os.path.isfile(dyn_file_name):
        os.remove(dyn_file_name)

    aero_file_name = route + '/' + case_name + '.aero.h5'
    if os.path.isfile(aero_file_name):
        os.remove(aero_file_name)

    solver_file_name = route + '/' + case_name + '.solver.txt'
    if os.path.isfile(solver_file_name):
        os.remove(solver_file_name)

    flightcon_file_name = route + '/' + case_name + '.flightcon.txt'
    if os.path.isfile(flightcon_file_name):
        os.remove(flightcon_file_name)


def generate_fem():
    stiffness[0, ...] = base_stiffness_main
    stiffness[1, ...] = base_stiffness_fuselage
    stiffness[2, ...] = base_stiffness_tail

    mass[0, ...] = base_mass_main
    mass[1, ...] = base_mass_fuselage
    mass[2, ...] = base_mass_tail

    we = 0
    wn = 0
    # inner right wing
    beam_number[we:we + n_elem_main1] = 0
    y[wn:wn + n_node_main1] = np.linspace(0.0, span_main1, n_node_main1)
    for ielem in range(n_elem_main1):
        conn[we + ielem, :] = ((np.ones((3, ))*(we + ielem)*(n_node_elem - 1)) +
                               [0, 2, 1])
        for inode in range(n_node_elem):
            frame_of_reference_delta[we + ielem, inode, :] = [-1.0, 0.0, 0.0]
    elem_stiffness[we:we + n_elem_main1] = 0
    elem_mass[we:we + n_elem_main1] = 0
    boundary_conditions[0] = 1
    app_forces[0] = [0, thrust, 0, 0, 0, 0]
    we += n_elem_main1
    wn += n_node_main1
    # outer right wing
    beam_number[we:we + n_elem_main1] = 0
    y[wn:wn + n_node_main2 - 1] = y[wn - 1] + np.linspace(0.0, np.cos(lambda_dihedral)*span_main2, n_node_main2)[1:]
    z[wn:wn + n_node_main2 - 1] = z[wn - 1] + np.linspace(0.0, np.sin(lambda_dihedral)*span_main2, n_node_main2)[1:]
    for ielem in range(n_elem_main2):
        conn[we + ielem, :] = ((np.ones((3, ))*(we + ielem)*(n_node_elem - 1)) +
                               [0, 2, 1])
        for inode in range(n_node_elem):
            frame_of_reference_delta[we + ielem, inode, :] = [-1.0, 0.0, 0.0]
    elem_stiffness[we:we + n_elem_main2] = 0
    elem_mass[we:we + n_elem_main2] = 0
    boundary_conditions[wn + n_node_main2 - 2] = -1
    we += n_elem_main2
    wn += n_node_main2 - 1
    # inner left wing
    beam_number[we:we + n_elem_main1 - 1] = 1
    y[wn:wn + n_node_main1 - 1] = np.linspace(0.0, -span_main1, n_node_main1)[1:]
    for ielem in range(n_elem_main1):
        conn[we + ielem, :] = ((np.ones((3, ))*(we+ielem)*(n_node_elem - 1)) +
                               [0, 2, 1])
        for inode in range(n_node_elem):
            frame_of_reference_delta[we + ielem, inode, :] = [1.0, 0.0, 0.0]
    conn[we, 0] = 0
    elem_stiffness[we:we + n_elem_main1] = 0
    elem_mass[we:we + n_elem_main1] = 0
    we += n_elem_main1
    wn += n_node_main1 - 1
    # outer left wing
    beam_number[we:we + n_elem_main2] = 1
    y[wn:wn + n_node_main2 - 1] = y[wn - 1] + np.linspace(0.0, -np.cos(lambda_dihedral)*span_main2, n_node_main2)[1:]
    z[wn:wn + n_node_main2 - 1] = z[wn - 1] + np.linspace(0.0, np.sin(lambda_dihedral)*span_main2, n_node_main2)[1:]
    for ielem in range(n_elem_main2):
        conn[we + ielem, :] = ((np.ones((3, ))*(we+ielem)*(n_node_elem - 1)) +
                               [0, 2, 1])
        for inode in range(n_node_elem):
            frame_of_reference_delta[we + ielem, inode, :] = [1.0, 0.0, 0.0]
    elem_stiffness[we:we + n_elem_main2] = 0
    elem_mass[we:we + n_elem_main2] = 0
    boundary_conditions[wn + n_node_main2 - 2] = -1
    we += n_elem_main2
    wn += n_node_main2 - 1
    # fuselage
    beam_number[we:we + n_elem_fuselage] = 2
    x[wn:wn + n_node_fuselage - 1] = np.linspace(0.0, length_fuselage, n_node_fuselage)[1:]
    z[wn:wn + n_node_fuselage - 1] = np.linspace(0.0, offset_fuselage, n_node_fuselage)[1:]
    for ielem in range(n_elem_fuselage):
        conn[we + ielem, :] = ((np.ones((3,))*(we + ielem)*(n_node_elem - 1)) +
                               [0, 2, 1])
        for inode in range(n_node_elem):
            frame_of_reference_delta[we + ielem, inode, :] = [0.0, 1.0, 0.0]
    conn[we, 0] = 0
    elem_stiffness[we:we + n_elem_fuselage] = 1
    elem_mass[we:we + n_elem_fuselage] = 1
    we += n_elem_fuselage
    wn += n_node_fuselage - 1
    global end_of_fuselage_node
    end_of_fuselage_node = wn - 1
    # fin
    beam_number[we:we + n_elem_fin] = 3
    x[wn:wn + n_node_fin - 1] = x[end_of_fuselage_node]
    z[wn:wn + n_node_fin - 1] = z[end_of_fuselage_node] + np.linspace(0.0, fin_height, n_node_fin)[1:]
    for ielem in range(n_elem_fin):
        conn[we + ielem, :] = ((np.ones((3,))*(we + ielem)*(n_node_elem - 1)) +
                               [0, 2, 1])
        for inode in range(n_node_elem):
            frame_of_reference_delta[we + ielem, inode, :] = [-1.0, 0.0, 0.0]
    conn[we, 0] = end_of_fuselage_node
    elem_stiffness[we:we + n_elem_fin] = 2
    elem_mass[we:we + n_elem_fin] = 2
    we += n_elem_fin
    wn += n_node_fin - 1
    end_of_fin_node = wn - 1
    # right tail
    beam_number[we:we + n_elem_tail] = 4
    x[wn:wn + n_node_tail - 1] = x[end_of_fin_node]
    y[wn:wn + n_node_tail - 1] = np.linspace(0.0, span_tail, n_node_tail)[1:]
    z[wn:wn + n_node_tail - 1] = z[end_of_fin_node]
    for ielem in range(n_elem_tail):
        conn[we + ielem, :] = ((np.ones((3, ))*(we + ielem)*(n_node_elem - 1)) +
                               [0, 2, 1])
        for inode in range(n_node_elem):
            frame_of_reference_delta[we + ielem, inode, :] = [-1.0, 0.0, 0.0]
    conn[we, 0] = end_of_fin_node
    elem_stiffness[we:we + n_elem_tail] = 2
    elem_mass[we:we + n_elem_tail] = 2
    boundary_conditions[wn + n_node_tail - 2] = -1
    we += n_elem_tail
    wn += n_node_tail - 1
    # left tail
    beam_number[we:we + n_elem_tail] = 5
    x[wn:wn + n_node_tail - 1] = x[end_of_fin_node]
    y[wn:wn + n_node_tail - 1] = np.linspace(0.0, -span_tail, n_node_tail)[1:]
    z[wn:wn + n_node_tail - 1] = z[end_of_fin_node]
    for ielem in range(n_elem_tail):
        conn[we + ielem, :] = ((np.ones((3, ))*(we + ielem)*(n_node_elem - 1)) +
                               [0, 2, 1])
        for inode in range(n_node_elem):
            frame_of_reference_delta[we + ielem, inode, :] = [1.0, 0.0, 0.0]
    conn[we, 0] = end_of_fin_node
    elem_stiffness[we:we + n_elem_tail] = 2
    elem_mass[we:we + n_elem_tail] = 2
    boundary_conditions[wn + n_node_tail - 2] = -1
    we += n_elem_tail
    wn += n_node_tail - 1

    with h5.File(route + '/' + case_name + '.fem.h5', 'a') as h5file:
        coordinates = h5file.create_dataset('coordinates', data=np.column_stack((x, y, z)))
        conectivities = h5file.create_dataset('connectivities', data=conn)
        num_nodes_elem_handle = h5file.create_dataset(
            'num_node_elem', data=n_node_elem)
        num_nodes_handle = h5file.create_dataset(
            'num_node', data=n_node)
        num_elem_handle = h5file.create_dataset(
            'num_elem', data=n_elem)
        stiffness_db_handle = h5file.create_dataset(
            'stiffness_db', data=stiffness)
        stiffness_handle = h5file.create_dataset(
            'elem_stiffness', data=elem_stiffness)
        mass_db_handle = h5file.create_dataset(
            'mass_db', data=mass)
        mass_handle = h5file.create_dataset(
            'elem_mass', data=elem_mass)
        frame_of_reference_delta_handle = h5file.create_dataset(
            'frame_of_reference_delta', data=frame_of_reference_delta)
        structural_twist_handle = h5file.create_dataset(
            'structural_twist', data=structural_twist)
        bocos_handle = h5file.create_dataset(
            'boundary_conditions', data=boundary_conditions)
        beam_handle = h5file.create_dataset(
            'beam_number', data=beam_number)
        app_forces_handle = h5file.create_dataset(
            'app_forces', data=app_forces)
        lumped_mass_nodes_handle = h5file.create_dataset(
            'lumped_mass_nodes', data=lumped_mass_nodes)
        lumped_mass_handle = h5file.create_dataset(
            'lumped_mass', data=lumped_mass)
        lumped_mass_inertia_handle = h5file.create_dataset(
            'lumped_mass_inertia', data=lumped_mass_inertia)
        lumped_mass_position_handle = h5file.create_dataset(
            'lumped_mass_position', data=lumped_mass_position)

    if False:
        import matplotlib.pyplot as plt
        plt.figure()
        plt.scatter(x, y)
        plt.scatter(x[boundary_conditions == -1], y[boundary_conditions == -1], s=None)
        plt.scatter(x[boundary_conditions == 1], y[boundary_conditions == 1], s=None)
        plt.xlabel('x')
        plt.ylabel('y')
        plt.show()
        plt.figure()
        plt.scatter(y, z)
        plt.scatter(y[boundary_conditions == -1], z[boundary_conditions == -1], s=None)
        plt.scatter(y[boundary_conditions == 1], z[boundary_conditions == 1], s=None)
        plt.xlabel('y')
        plt.ylabel('z')
        plt.show()


def generate_aero_file():
    global x, y, z
    # control surfaces
    n_control_surfaces = 2
    control_surface = np.zeros((n_elem, n_node_elem), dtype=int) - 1
    control_surface_type = np.zeros((n_control_surfaces, ), dtype=int)
    control_surface_deflection = np.zeros((n_control_surfaces, ))
    control_surface_chord = np.zeros((n_control_surfaces, ), dtype=int)
    control_surface_hinge_coord = np.zeros((n_control_surfaces, ), dtype=float)

    # control surface type 0 = static
    # control surface type 1 = dynamic
    control_surface_type[0] = 0
    control_surface_deflection[0] = cs_deflection
    control_surface_chord[0] = m
    control_surface_hinge_coord[0] = -0.25 # nondimensional wrt elastic axis (+ towards the trailing edge)

<<<<<<< HEAD
    control_surface_type[1] = 0
    control_surface_deflection[1] = rudder_deflection
    control_surface_chord[1] = m
    control_surface_hinge_coord[1] = -0.25 # nondimensional wrt elastic axis (+ towards the trailing edge)
=======
    control_surface_type[1] = 1
    control_surface_deflection[1] = rudder_static_deflection
    control_surface_chord[1] = m
    control_surface_hinge_coord[1] = -0. # nondimensional wrt elastic axis (+ towards the trailing edge)
>>>>>>> 7bddbb0e

    we = 0
    wn = 0
    # right wing (surface 0, beam 0)
    i_surf = 0
    airfoil_distribution[we:we + n_elem_main, :] = 0
    surface_distribution[we:we + n_elem_main] = i_surf
    surface_m[i_surf] = m
    aero_node[wn:wn + n_node_main] = True
    temp_chord = np.linspace(chord_main, chord_main, n_node_main)
    temp_sweep = np.linspace(0.0, 0*np.pi/180, n_node_main)
    node_counter = 0
    for i_elem in range(we, we + n_elem_main):
        for i_local_node in range(n_node_elem):
            if not i_local_node == 0:
                node_counter += 1
            chord[i_elem, i_local_node] = temp_chord[node_counter]
            elastic_axis[i_elem, i_local_node] = ea_main
            sweep[i_elem, i_local_node] = temp_sweep[node_counter]

    we += n_elem_main
    wn += n_node_main

    # left wing (surface 1, beam 1)
    i_surf = 1
    airfoil_distribution[we:we + n_elem_main, :] = 0
    # airfoil_distribution[wn:wn + n_node_main - 1] = 0
    surface_distribution[we:we + n_elem_main] = i_surf
    surface_m[i_surf] = m
    aero_node[wn:wn + n_node_main - 1] = True
    # chord[wn:wn + num_node_main - 1] = np.linspace(main_chord, main_tip_chord, num_node_main)[1:]
    # chord[wn:wn + num_node_main - 1] = main_chord
    # elastic_axis[wn:wn + num_node_main - 1] = main_ea
    temp_chord = np.linspace(chord_main, chord_main, n_node_main)
    node_counter = 0
    for i_elem in range(we, we + n_elem_main):
        for i_local_node in range(n_node_elem):
            if not i_local_node == 0:
                node_counter += 1
            chord[i_elem, i_local_node] = temp_chord[node_counter]
            elastic_axis[i_elem, i_local_node] = ea_main
            sweep[i_elem, i_local_node] = -temp_sweep[node_counter]

    we += n_elem_main
    wn += n_node_main - 1

    we += n_elem_fuselage
    wn += n_node_fuselage - 1 - 1
    #
    # # fin (surface 2, beam 3)
    i_surf = 2
    airfoil_distribution[we:we + n_elem_fin, :] = 1
    # airfoil_distribution[wn:wn + n_node_fin] = 0
    surface_distribution[we:we + n_elem_fin] = i_surf
    surface_m[i_surf] = m
    aero_node[wn:wn + n_node_fin] = True
    # chord[wn:wn + num_node_fin] = fin_chord
    for i_elem in range(we, we + n_elem_fin):
        for i_local_node in range(n_node_elem):
            chord[i_elem, i_local_node] = chord_fin
            elastic_axis[i_elem, i_local_node] = ea_fin
            control_surface[i_elem, i_local_node] = 1
    # twist[end_of_fuselage_node] = 0
    # twist[wn:] = 0
    # elastic_axis[wn:wn + num_node_main] = fin_ea
    we += n_elem_fin
    wn += n_node_fin - 1
    #
    # # # right tail (surface 3, beam 4)
    i_surf = 3
    airfoil_distribution[we:we + n_elem_tail, :] = 2
    # airfoil_distribution[wn:wn + n_node_tail] = 0
    surface_distribution[we:we + n_elem_tail] = i_surf
    surface_m[i_surf] = m
    # XXX not very elegant
    aero_node[wn:] = True
    # chord[wn:wn + num_node_tail] = tail_chord
    # elastic_axis[wn:wn + num_node_main] = tail_ea
    for i_elem in range(we, we + n_elem_tail):
        for i_local_node in range(n_node_elem):
            twist[i_elem, i_local_node] = -0
    for i_elem in range(we, we + n_elem_tail):
        for i_local_node in range(n_node_elem):
            chord[i_elem, i_local_node] = chord_tail
            elastic_axis[i_elem, i_local_node] = ea_tail
            control_surface[i_elem, i_local_node] = 0

    we += n_elem_tail
    wn += n_node_tail
    #
    # # left tail (surface 4, beam 5)
    i_surf = 4
    airfoil_distribution[we:we + n_elem_tail, :] = 2
    # airfoil_distribution[wn:wn + n_node_tail - 1] = 0
    surface_distribution[we:we + n_elem_tail] = i_surf
    surface_m[i_surf] = m
    aero_node[wn:wn + n_node_tail - 1] = True
    # chord[wn:wn + num_node_tail] = tail_chord
    # elastic_axis[wn:wn + num_node_main] = tail_ea
    # twist[we:we + num_elem_tail] = -tail_twist
    for i_elem in range(we, we + n_elem_tail):
        for i_local_node in range(n_node_elem):
            twist[i_elem, i_local_node] = -0
    for i_elem in range(we, we + n_elem_tail):
        for i_local_node in range(n_node_elem):
            chord[i_elem, i_local_node] = chord_tail
            elastic_axis[i_elem, i_local_node] = ea_tail
            control_surface[i_elem, i_local_node] = 0
    we += n_elem_tail
    wn += n_node_tail


    with h5.File(route + '/' + case_name + '.aero.h5', 'a') as h5file:
        airfoils_group = h5file.create_group('airfoils')
        # add one airfoil
        naca_airfoil_main = airfoils_group.create_dataset('0', data=np.column_stack(
            generate_naca_camber(P=0, M=0)))
        naca_airfoil_tail = airfoils_group.create_dataset('1', data=np.column_stack(
            generate_naca_camber(P=0, M=0)))
        naca_airfoil_fin = airfoils_group.create_dataset('2', data=np.column_stack(
            generate_naca_camber(P=0, M=0)))

        # chord
        chord_input = h5file.create_dataset('chord', data=chord)
        dim_attr = chord_input .attrs['units'] = 'm'

        # twist
        twist_input = h5file.create_dataset('twist', data=twist)
        dim_attr = twist_input.attrs['units'] = 'rad'

        # sweep
        sweep_input = h5file.create_dataset('sweep', data=sweep)
        dim_attr = sweep_input.attrs['units'] = 'rad'

        # airfoil distribution
        airfoil_distribution_input = h5file.create_dataset('airfoil_distribution', data=airfoil_distribution)

        surface_distribution_input = h5file.create_dataset('surface_distribution', data=surface_distribution)
        surface_m_input = h5file.create_dataset('surface_m', data=surface_m)
        m_distribution_input = h5file.create_dataset('m_distribution', data=m_distribution.encode('ascii', 'ignore'))

        aero_node_input = h5file.create_dataset('aero_node', data=aero_node)
        elastic_axis_input = h5file.create_dataset('elastic_axis', data=elastic_axis)

        control_surface_input = h5file.create_dataset('control_surface', data=control_surface)
        control_surface_deflection_input = h5file.create_dataset('control_surface_deflection', data=control_surface_deflection)
        control_surface_chord_input = h5file.create_dataset('control_surface_chord', data=control_surface_chord)
        control_surface_hinge_coord_input = h5file.create_dataset('control_surface_hinge_coord', data=control_surface_hinge_coord)
        control_surface_types_input = h5file.create_dataset('control_surface_type', data=control_surface_type)


def generate_naca_camber(M=0, P=0):
    mm = M*1e-2
    p = P*1e-1

    def naca(x, mm, p):
        if x < 1e-6:
            return 0.0
        elif x < p:
            return mm/(p*p)*(2*p*x - x*x)
        elif x > p and x < 1+1e-6:
            return mm/((1-p)*(1-p))*(1 - 2*p + 2*p*x - x*x)

    x_vec = np.linspace(0, 1, 1000)
    y_vec = np.array([naca(x, mm, p) for x in x_vec])
    return x_vec, y_vec


def generate_solver_file():
    file_name = route + '/' + case_name + '.solver.txt'
    settings = dict()
    settings['SHARPy'] = {'case': case_name,
                          'route': route,
                          'flow': flow,
                          'write_screen': 'on',
                          'write_log': 'on',
                          'log_folder': route + '/output/',
                          'log_file': case_name + '.log'}

    settings['BeamLoader'] = {'unsteady': 'on',
                              'orientation': algebra.euler2quat(np.array([roll,
                                                                          alpha,
                                                                          beta]))}

    settings['NonLinearStatic'] = {'print_info': 'off',
                                   'max_iterations': 150,
                                   'num_load_steps': 1,
                                   'delta_curved': 1e-8,
                                   'min_delta': tolerance,
                                   'gravity_on': gravity,
                                   'gravity': 9.81}

    settings['StaticUvlm'] = {'print_info': 'on',
                              'horseshoe': 'off',
                              'num_cores': 4,
                              'n_rollup': 0,
                              'rollup_dt': dt,
                              'rollup_aic_refresh': 1,
                              'rollup_tolerance': 1e-4,
                              'velocity_field_generator': 'SteadyVelocityField',
                              'velocity_field_input': {'u_inf': u_inf,
                                                       'u_inf_direction': [1., 0, 0]},
                              'rho': rho}

    settings['StaticCoupled'] = {'print_info': 'off',
                                 'structural_solver': 'NonLinearStatic',
                                 'structural_solver_settings': settings['NonLinearStatic'],
                                 'aero_solver': 'StaticUvlm',
                                 'aero_solver_settings': settings['StaticUvlm'],
                                 'max_iter': 100,
                                 'n_load_steps': n_step,
                                 'tolerance': fsi_tolerance,
                                 'relaxation_factor': relaxation_factor}

    settings['StaticTrim'] = {'solver': 'StaticCoupled',
                              'solver_settings': settings['StaticCoupled'],
                              'initial_alpha': alpha,
                              'initial_deflection': cs_deflection,
                              'initial_thrust': thrust}

    settings['Trim'] = {'solver': 'StaticCoupled',
                        'solver_settings': settings['StaticCoupled'],
                        'initial_alpha': alpha,
                        'initial_beta': beta,
                        'cs_indices': [0, 1],
<<<<<<< HEAD
                        'initial_cs_deflection': [cs_deflection, rudder_deflection],
=======
                        'initial_cs_deflection': [cs_deflection, rudder_static_deflection],
>>>>>>> 7bddbb0e
                        'initial_thrust': [thrust]}

    settings['NonLinearDynamicCoupledStep'] = {'print_info': 'off',
                                               'max_iterations': 950,
                                               'delta_curved': 1e-6,
                                               'min_delta': tolerance,
                                               'newmark_damp': 5e-3,
                                               'gravity_on': gravity,
                                               'gravity': 9.81,
                                               'num_steps': n_tstep,
                                               'dt': dt,
<<<<<<< HEAD
                                               'initial_velocity': u_inf}
=======
                                               'initial_velocity': 0*u_inf}
>>>>>>> 7bddbb0e

    settings['StepUvlm'] = {'print_info': 'off',
                            'horseshoe': 'off',
                            'num_cores': 4,
<<<<<<< HEAD
                            'n_rollup': 100,
=======
                            'n_rollup': 0,
>>>>>>> 7bddbb0e
                            'convection_scheme': 2,
                            'rollup_dt': dt,
                            'rollup_aic_refresh': 1,
                            'rollup_tolerance': 1e-4,
<<<<<<< HEAD
=======
                            'gamma_dot_filtering': 6,
>>>>>>> 7bddbb0e
                            # 'velocity_field_generator': 'TurbSimVelocityField',
                            # 'velocity_field_input': {'turbulent_field': '/2TB/turbsim_fields/TurbSim_wide_long_A_low.h5',
                            #                          'offset': [30., 0., -10],
                            #                          'u_inf': 0.},
                            'velocity_field_generator': 'GustVelocityField',
                            'velocity_field_input': {'u_inf': 0*u_inf,
                                                     'u_inf_direction': [1., 0, 0],
                                                     'gust_shape': '1-cos',
<<<<<<< HEAD
                                                     'gust_length': 1,
                                                     'gust_intensity': gust_intensity*u_inf,
                                                     'offset': 5.0,
=======
                                                     'gust_length': gust_length,
                                                     'gust_intensity': gust_intensity*u_inf,
                                                     'offset': gust_offset,
>>>>>>> 7bddbb0e
                                                     'span': span_main},
                            'rho': rho,
                            'n_time_steps': n_tstep,
                            'dt': dt}

    settings['DynamicCoupled'] = {'structural_solver': 'NonLinearDynamicCoupledStep',
                                  'structural_solver_settings': settings['NonLinearDynamicCoupledStep'],
                                  'aero_solver': 'StepUvlm',
                                  'aero_solver_settings': settings['StepUvlm'],
                                  'fsi_substeps': 200,
                                  'fsi_tolerance': fsi_tolerance,
                                  'relaxation_factor': relaxation_factor,
                                  'minimum_steps': 1,
                                  'relaxation_steps': 150,
                                  'final_relaxation_factor': 0.0,
                                  'n_time_steps': n_tstep,
                                  'dt': dt,
                                  'include_unsteady_force_contribution': 'off',
<<<<<<< HEAD
                                  'postprocessors': ['BeamLoads', 'StallCheck', 'BeamPlot', 'AerogridPlot', 'CreateSnapshot'],
=======
                                  'postprocessors': ['BeamLoads', 'StallCheck', 'BeamPlot', 'AerogridPlot'],
>>>>>>> 7bddbb0e
                                  'postprocessors_settings': {'BeamLoads': {'folder': route + '/output/',
                                                                            'csv_output': 'off'},
                                                              'StallCheck': {'output_degrees': True,
                                                                             'stall_angles': {'0': [-12*np.pi/180, 12*np.pi/180],
                                                                                              '1': [-12*np.pi/180, 12*np.pi/180],
                                                                                              '2': [-12*np.pi/180, 12*np.pi/180]}},
                                                              'BeamPlot': {'folder': route + '/output/',
                                                                           'include_rbm': 'on',
                                                                           'include_applied_forces': 'on'},
                                                              'AerogridPlot': {
                                                                  'folder': route + '/output/',
                                                                  'include_rbm': 'on',
                                                                  'include_applied_forces': 'on',
                                                                  'minus_m_star': 0},
                                                              'CreateSnapshot': {}}}

    settings['Modal'] = {'print_info': 'on',
                         'use_undamped_modes': 'on',
                         'NumLambda': 100,
                         'write_modes_vtk': 'on',
                         'print_matrices': 'on',
                         'write_data': 'on',
                         'continuous_eigenvalues': 'off',
                         'dt': dt,
                         'plot_eigenvalues': 'on'}

    settings['AerogridLoader'] = {'unsteady': 'on',
                                  'aligned_grid': 'on',
                                  # 'mstar': int(120/tstep_factor),
                                  'mstar': int(20/tstep_factor),
                                  'freestream_dir': ['1', '0', '0'],
                                  'control_surface_deflection': ['', 'DynamicControlSurface'],
                                  'control_surface_deflection_generator':
                                  {'0': {},
                                   '1': {'dt': dt,
                                         'deflection_file': rudder_fname}}}

    settings['AerogridPlot'] = {'folder': route + '/output/',
                                'include_rbm': 'on',
                                'include_forward_motion': 'off',
                                'include_applied_forces': 'on',
                                'minus_m_star': 0,
                                'u_inf': u_inf,
                                'dt': dt}

    settings['AeroForcesCalculator'] = {'folder': route + '/output/forces',
                                        'write_text_file': 'on',
                                        'text_file_name': case_name + '_aeroforces.csv',
                                        'screen_output': 'on',
                                        'unsteady': 'off'}

    settings['BeamPlot'] = {'folder': route + '/output/',
                            'include_rbm': 'on',
                            'include_applied_forces': 'on',
                            'include_forward_motion': 'on'}

    # settings['BeamCsvOutput'] = {'folder': route + '/output/',
    #                              'output_pos': 'on',
    #                              'output_psi': 'on',
    #                              'screen_output': 'off'}

    settings['BeamLoads'] = {'folder': route + '/output/',
                             'csv_output': 'off'}

    import configobj
    config = configobj.ConfigObj()
    config.filename = file_name
    for k, v in settings.items():
        config[k] = v
    config.write()



clean_test_files()
generate_fem()
generate_aero_file()
generate_solver_file()<|MERGE_RESOLUTION|>--- conflicted
+++ resolved
@@ -28,15 +28,6 @@
 rho = 1.225
 
 # trim sigma = 1.5
-<<<<<<< HEAD
-alpha = 1.24473127e-1
-beta = -4.44309e-7
-roll = 1.25903870e-5
-gravity = 'on'
-cs_deflection = -5.38020751e-2
-rudder_deflection = 7.7593896e-5
-thrust = 8.02637032
-=======
 alpha = 2.380566669597751*np.pi/180
 beta = 0
 roll = 0
@@ -45,17 +36,9 @@
 rudder_static_deflection = 0.0
 rudder_step = 0.0*np.pi/180
 thrust =  5.328287491363996
->>>>>>> 7bddbb0e
 sigma = 1.5
 lambda_dihedral = 20*np.pi/180
 
-<<<<<<< HEAD
-gust_intensity = 0.0
-n_step = 1
-relaxation_factor = 0.1
-tolerance = 1e-5
-fsi_tolerance = 1e-7
-=======
 gust_intensity = 0.30
 gust_length = 1*u_inf
 gust_offset = 0.5*u_inf
@@ -63,7 +46,6 @@
 relaxation_factor = 0.6
 tolerance = 1e-9
 fsi_tolerance = 1e-6
->>>>>>> 7bddbb0e
 
 # MODEL GEOMETRY
 # beam
@@ -91,13 +73,8 @@
 fin_height = 2.5
 ea_fin = 0.5
 sigma_tail = 100
-<<<<<<< HEAD
-m_bar_tail = 0.08
-j_bar_tail = 0.008
-=======
 m_bar_tail = 0.3
 j_bar_tail = 0.08
->>>>>>> 7bddbb0e
 
 # lumped masses
 n_lumped_mass = 1
@@ -114,15 +91,10 @@
 
 # DISCRETISATION
 # spatial discretisation
-<<<<<<< HEAD
-m = 3
-n_elem_multiplier = 1.
-=======
 # m = 8
 m = 4
 # n_elem_multiplier = 2.5
 n_elem_multiplier = 1
->>>>>>> 7bddbb0e
 n_elem_main = int(4*n_elem_multiplier)
 n_elem_tail = int(2*n_elem_multiplier)
 n_elem_fin = int(2*n_elem_multiplier)
@@ -463,17 +435,10 @@
     control_surface_chord[0] = m
     control_surface_hinge_coord[0] = -0.25 # nondimensional wrt elastic axis (+ towards the trailing edge)
 
-<<<<<<< HEAD
-    control_surface_type[1] = 0
-    control_surface_deflection[1] = rudder_deflection
-    control_surface_chord[1] = m
-    control_surface_hinge_coord[1] = -0.25 # nondimensional wrt elastic axis (+ towards the trailing edge)
-=======
     control_surface_type[1] = 1
     control_surface_deflection[1] = rudder_static_deflection
     control_surface_chord[1] = m
     control_surface_hinge_coord[1] = -0. # nondimensional wrt elastic axis (+ towards the trailing edge)
->>>>>>> 7bddbb0e
 
     we = 0
     wn = 0
@@ -699,11 +664,7 @@
                         'initial_alpha': alpha,
                         'initial_beta': beta,
                         'cs_indices': [0, 1],
-<<<<<<< HEAD
-                        'initial_cs_deflection': [cs_deflection, rudder_deflection],
-=======
                         'initial_cs_deflection': [cs_deflection, rudder_static_deflection],
->>>>>>> 7bddbb0e
                         'initial_thrust': [thrust]}
 
     settings['NonLinearDynamicCoupledStep'] = {'print_info': 'off',
@@ -715,45 +676,28 @@
                                                'gravity': 9.81,
                                                'num_steps': n_tstep,
                                                'dt': dt,
-<<<<<<< HEAD
-                                               'initial_velocity': u_inf}
-=======
                                                'initial_velocity': 0*u_inf}
->>>>>>> 7bddbb0e
 
     settings['StepUvlm'] = {'print_info': 'off',
                             'horseshoe': 'off',
                             'num_cores': 4,
-<<<<<<< HEAD
-                            'n_rollup': 100,
-=======
                             'n_rollup': 0,
->>>>>>> 7bddbb0e
                             'convection_scheme': 2,
                             'rollup_dt': dt,
                             'rollup_aic_refresh': 1,
                             'rollup_tolerance': 1e-4,
-<<<<<<< HEAD
-=======
                             'gamma_dot_filtering': 6,
->>>>>>> 7bddbb0e
                             # 'velocity_field_generator': 'TurbSimVelocityField',
                             # 'velocity_field_input': {'turbulent_field': '/2TB/turbsim_fields/TurbSim_wide_long_A_low.h5',
                             #                          'offset': [30., 0., -10],
                             #                          'u_inf': 0.},
                             'velocity_field_generator': 'GustVelocityField',
-                            'velocity_field_input': {'u_inf': 0*u_inf,
+                            'velocity_field_input': {'u_inf': u_inf,
                                                      'u_inf_direction': [1., 0, 0],
                                                      'gust_shape': '1-cos',
-<<<<<<< HEAD
-                                                     'gust_length': 1,
-                                                     'gust_intensity': gust_intensity*u_inf,
-                                                     'offset': 5.0,
-=======
                                                      'gust_length': gust_length,
                                                      'gust_intensity': gust_intensity*u_inf,
                                                      'offset': gust_offset,
->>>>>>> 7bddbb0e
                                                      'span': span_main},
                             'rho': rho,
                             'n_time_steps': n_tstep,
@@ -772,11 +716,7 @@
                                   'n_time_steps': n_tstep,
                                   'dt': dt,
                                   'include_unsteady_force_contribution': 'off',
-<<<<<<< HEAD
-                                  'postprocessors': ['BeamLoads', 'StallCheck', 'BeamPlot', 'AerogridPlot', 'CreateSnapshot'],
-=======
                                   'postprocessors': ['BeamLoads', 'StallCheck', 'BeamPlot', 'AerogridPlot'],
->>>>>>> 7bddbb0e
                                   'postprocessors_settings': {'BeamLoads': {'folder': route + '/output/',
                                                                             'csv_output': 'off'},
                                                               'StallCheck': {'output_degrees': True,
