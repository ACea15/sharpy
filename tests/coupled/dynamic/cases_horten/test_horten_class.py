

import tests.coupled.dynamic.cases_horten.horten_wing as horten_wing
import sharpy.sharpy_main

<<<<<<< HEAD
aero_type = 'lin'

ws = horten_wing.HortenWing(M=4,
                            N=11,
                            Mstarfactor=10,
                            u_inf=25,
=======
aero_type = 'nlin'

ws = horten_wing.HortenWing(M=8,
                            N=19,
                            Mstarfactor=10,
                            u_inf=35,
>>>>>>> 70556356
                            thrust=2.959985072701038,
                            alpha_deg=3.8328492608310607,
                            cs_deflection_deg=-3.042203421093528,
                            case_name_format=2,
<<<<<<< HEAD
                            physical_time=3,
                            case_remarks=aero_type+'prescribed')
ws.horseshoe = False
ws.gust_intensity = 0.01
# ws.n_tstep = 2

# ws.main_ea_root = 0.33
# ws.main_ea_tip = 0.33
=======
                            physical_time=10,
                            case_remarks=aero_type+'flutter',
                            case_route='cases/')
ws.horseshoe = False
ws.gust_intensity = 0.05
# ws.n_tstep = 2
>>>>>>> 70556356

ws.clean_test_files()
ws.update_mass_stiffness(sigma=0.3)
ws.update_aero_properties()
ws.update_fem_prop()
ws.generate_aero_file()
ws.generate_fem_file()
ws.set_default_config_dict()

ws.config['SHARPy']['flow'] = ['BeamLoader',
                               'AerogridLoader',
<<<<<<< HEAD
                               # 'StaticTrim',
=======
                               'StaticTrim',
>>>>>>> 70556356
                               'StaticCoupled',
                               'AeroForcesCalculator',
                               'AerogridPlot',
                               'BeamPlot',
                               'DynamicCoupled',
<<<<<<< HEAD
                               # 'AeroForcesCalculator',
=======
                               'AeroForcesCalculator',
>>>>>>> 70556356
                               # 'Modal',
                               'SaveData']

ws.config['SHARPy']['write_screen'] = True
# ws.config['DynamicCoupled']['n_time_steps'] = 2

if aero_type == 'lin':
    ws.config['StepLinearUVLM']['solution_method'] = 'minsize'
    ws.config['DynamicCoupled']['aero_solver'] = 'StepLinearUVLM'
    ws.config['DynamicCoupled']['aero_solver_settings'] = {'dt': ws.settings['StepLinearUVLM']['dt'],
<<<<<<< HEAD
                                                           'remove_predictor': True,
                                                           'use_sparse': False,
                                                           'integr_order': 1,
=======
                                                           'solution_method': 'minsize',
>>>>>>> 70556356
                                                           'velocity_field_generator': 'GustVelocityField',
                                                           'velocity_field_input': {'u_inf': ws.u_inf,
                                                                                    'u_inf_direction': [1., 0., 0.],
                                                                                    'gust_shape': '1-cos',
                                                                                    'gust_length': 1.,
                                                                                    'gust_intensity': ws.gust_intensity
                                                                                                      * ws.u_inf,
                                                                                    'offset': 30.,
                                                                                    'span': ws.span}}

ws.config.write()

<<<<<<< HEAD
data = sharpy.sharpy_main.main(['',ws.case_route+ws.case_name+'.solver.txt'])

import numpy as np
max_force = np.zeros(3)
for n in range(3):
    max_force[n] = np.max(data.aero.timestep_info[n].forces[3])
=======
# data = sharpy.sharpy_main.main(['',ws.case_route+ws.case_name+'.solver.txt'])
#
# import numpy as np
# max_force = np.zeros(3)
# for n in range(3):
#     max_force[n] = np.max(data.aero.timestep_info[n].forces[3])
>>>>>>> 70556356
<|MERGE_RESOLUTION|>--- conflicted
+++ resolved
@@ -3,26 +3,16 @@
 import tests.coupled.dynamic.cases_horten.horten_wing as horten_wing
 import sharpy.sharpy_main
 
-<<<<<<< HEAD
 aero_type = 'lin'
 
 ws = horten_wing.HortenWing(M=4,
                             N=11,
                             Mstarfactor=10,
                             u_inf=25,
-=======
-aero_type = 'nlin'
-
-ws = horten_wing.HortenWing(M=8,
-                            N=19,
-                            Mstarfactor=10,
-                            u_inf=35,
->>>>>>> 70556356
                             thrust=2.959985072701038,
                             alpha_deg=3.8328492608310607,
                             cs_deflection_deg=-3.042203421093528,
                             case_name_format=2,
-<<<<<<< HEAD
                             physical_time=3,
                             case_remarks=aero_type+'prescribed')
 ws.horseshoe = False
@@ -31,14 +21,6 @@
 
 # ws.main_ea_root = 0.33
 # ws.main_ea_tip = 0.33
-=======
-                            physical_time=10,
-                            case_remarks=aero_type+'flutter',
-                            case_route='cases/')
-ws.horseshoe = False
-ws.gust_intensity = 0.05
-# ws.n_tstep = 2
->>>>>>> 70556356
 
 ws.clean_test_files()
 ws.update_mass_stiffness(sigma=0.3)
@@ -50,21 +32,13 @@
 
 ws.config['SHARPy']['flow'] = ['BeamLoader',
                                'AerogridLoader',
-<<<<<<< HEAD
                                # 'StaticTrim',
-=======
-                               'StaticTrim',
->>>>>>> 70556356
                                'StaticCoupled',
                                'AeroForcesCalculator',
                                'AerogridPlot',
                                'BeamPlot',
                                'DynamicCoupled',
-<<<<<<< HEAD
                                # 'AeroForcesCalculator',
-=======
-                               'AeroForcesCalculator',
->>>>>>> 70556356
                                # 'Modal',
                                'SaveData']
 
@@ -75,13 +49,9 @@
     ws.config['StepLinearUVLM']['solution_method'] = 'minsize'
     ws.config['DynamicCoupled']['aero_solver'] = 'StepLinearUVLM'
     ws.config['DynamicCoupled']['aero_solver_settings'] = {'dt': ws.settings['StepLinearUVLM']['dt'],
-<<<<<<< HEAD
                                                            'remove_predictor': True,
                                                            'use_sparse': False,
                                                            'integr_order': 1,
-=======
-                                                           'solution_method': 'minsize',
->>>>>>> 70556356
                                                            'velocity_field_generator': 'GustVelocityField',
                                                            'velocity_field_input': {'u_inf': ws.u_inf,
                                                                                     'u_inf_direction': [1., 0., 0.],
@@ -94,18 +64,9 @@
 
 ws.config.write()
 
-<<<<<<< HEAD
 data = sharpy.sharpy_main.main(['',ws.case_route+ws.case_name+'.solver.txt'])
 
 import numpy as np
 max_force = np.zeros(3)
 for n in range(3):
-    max_force[n] = np.max(data.aero.timestep_info[n].forces[3])
-=======
-# data = sharpy.sharpy_main.main(['',ws.case_route+ws.case_name+'.solver.txt'])
-#
-# import numpy as np
-# max_force = np.zeros(3)
-# for n in range(3):
-#     max_force[n] = np.max(data.aero.timestep_info[n].forces[3])
->>>>>>> 70556356
+    max_force[n] = np.max(data.aero.timestep_info[n].forces[3])