import numpy as np
import unittest
import os
import shutil

folder = os.path.abspath(os.path.dirname(os.path.realpath(__file__)))


class TestFixNodeVelocitywrtA(unittest.TestCase):

    def setUp(self):
        import sharpy.utils.generate_cases as gc

        deg2rad = np.pi/180.
        nodes_per_elem = 3

        # beam1: uniform and symmetric with aerodynamic properties equal to zero
        nnodes1 = 11
        length1  = 10.
        mass_per_unit_length = 1.
        mass_iner = 1e-4
        EA = 1e9
        GA = 1e9
        GJ = 1e3
        EI = 1e4

        # Create beam1
        beam1 = gc.AeroelasticInformation()
        # Structural information
        beam1.StructuralInformation.num_node = nnodes1
        beam1.StructuralInformation.num_node_elem = nodes_per_elem
        beam1.StructuralInformation.compute_basic_num_elem()
        beam1.StructuralInformation.set_to_zero(beam1.StructuralInformation.num_node_elem, beam1.StructuralInformation.num_node, beam1.StructuralInformation.num_elem)
        node_pos = np.zeros((nnodes1, 3), )
        node_pos[:, 0] = np.linspace(0.0, length1, nnodes1)
        beam1.StructuralInformation.generate_uniform_sym_beam(node_pos, mass_per_unit_length, mass_iner, EA, GA, GJ, EI, num_node_elem = 3, y_BFoR = 'y_AFoR', num_lumped_mass=1)
        beam1.StructuralInformation.boundary_conditions[0] = 1
        beam1.StructuralInformation.boundary_conditions[-1] = -1
        beam1.StructuralInformation.lumped_mass_nodes = np.array([nnodes1-1], dtype=int)
        beam1.StructuralInformation.lumped_mass = np.array([1.])
        beam1.StructuralInformation.lumped_mass_inertia = np.zeros((1, 3, 3),)
        beam1.StructuralInformation.lumped_mass_position = np.zeros((1, 3),)


        # Aerodynamic information
        airfoil = np.zeros((1,20,2),)
        airfoil[0,:,0] = np.linspace(0.,1.,20)
        beam1.AerodynamicInformation.create_one_uniform_aerodynamics(
                                            beam1.StructuralInformation,
                                            chord = 1.,
                                            twist = 0.,
                                            sweep = 0.,
                                            num_chord_panels = 4,
                                            m_distribution = 'uniform',
                                            elastic_axis = 0.5,
                                            num_points_camber = 20,
                                            airfoil = airfoil)

        # SOLVER CONFIGURATION
        SimInfo = gc.SimulationInformation()
        SimInfo.set_default_values()

        SimInfo.define_uinf(np.array([0.0,1.0,0.0]), 10.)

        SimInfo.solvers['SHARPy']['flow'] = ['BeamLoader',
                                'AerogridLoader',
                                'StaticCoupled',
                                'DynamicCoupled']
        global name
        name = 'fix_node_velocity_wrtA'
        SimInfo.solvers['SHARPy']['case'] = name
        SimInfo.solvers['SHARPy']['write_screen'] = 'off'
        SimInfo.solvers['SHARPy']['route'] = folder + '/'
        SimInfo.set_variable_all_dicts('dt', 0.1)
        SimInfo.set_variable_all_dicts('rho', 0.0)
        SimInfo.set_variable_all_dicts('velocity_field_input', SimInfo.solvers['SteadyVelocityField'])
        SimInfo.set_variable_all_dicts('folder', folder + '/output/')

        SimInfo.solvers['BeamLoader']['unsteady'] = 'on'

        SimInfo.solvers['AerogridLoader']['unsteady'] = 'on'
        SimInfo.solvers['AerogridLoader']['mstar'] = 2

        SimInfo.solvers['NonLinearStatic']['print_info'] = False
        SimInfo.solvers['NonLinearStatic']['num_load_steps'] = 1

        SimInfo.solvers['StaticCoupled']['structural_solver'] = 'NonLinearStatic'
        SimInfo.solvers['StaticCoupled']['structural_solver_settings'] = SimInfo.solvers['NonLinearStatic']
        SimInfo.solvers['StaticCoupled']['aero_solver'] = 'StaticUvlm'
        SimInfo.solvers['StaticCoupled']['aero_solver_settings'] = SimInfo.solvers['StaticUvlm']
        SimInfo.solvers['StaticCoupled']['relaxation_factor'] = 0.0

        SimInfo.solvers['NonLinearDynamicMultibody']['gravity_on'] = True

        SimInfo.solvers['WriteVariablesTime']['structure_nodes'] = np.array([0,  int((nnodes1-1)/2), -1], dtype = int)
        SimInfo.solvers['WriteVariablesTime']['structure_variables'] = ['pos']

        SimInfo.solvers['BeamPlot']['include_FoR'] = True
        SimInfo.solvers['NonLinearDynamicMultibody']['relaxation_factor'] = 0.0
        SimInfo.solvers['NonLinearDynamicMultibody']['min_delta'] = 1e-5
        SimInfo.solvers['NonLinearDynamicMultibody']['max_iterations'] = 200
        SimInfo.solvers['NonLinearDynamicMultibody']['newmark_damp'] = 1e-3

        SimInfo.solvers['DynamicCoupled']['structural_solver'] = 'NonLinearDynamicMultibody'
        SimInfo.solvers['DynamicCoupled']['structural_solver_settings'] = SimInfo.solvers['NonLinearDynamicMultibody']
        SimInfo.solvers['DynamicCoupled']['aero_solver'] = 'StepUvlm'
        SimInfo.solvers['DynamicCoupled']['aero_solver_settings'] = SimInfo.solvers['StepUvlm']
        SimInfo.solvers['DynamicCoupled']['postprocessors'] = ['WriteVariablesTime', 'BeamPlot', 'AerogridPlot']
        SimInfo.solvers['DynamicCoupled']['postprocessors_settings'] = {'WriteVariablesTime': SimInfo.solvers['WriteVariablesTime'],
                                                                        'BeamPlot': SimInfo.solvers['BeamPlot'],
                                                                        'AerogridPlot': SimInfo.solvers['AerogridPlot']}

        ntimesteps = 10

        SimInfo.define_num_steps(ntimesteps)

        # Define dynamic simulation
        SimInfo.with_forced_vel = False
        SimInfo.with_dynamic_forces = False

        LC2 = gc.LagrangeConstraint()
        LC2.behaviour = 'lin_vel_node_wrtA'
        LC2.velocity = np.array([0.,0.,0.])
        LC2.body_number = 0
        LC2.node_number = int((nnodes1-1)/2)

        LC = []
        # LC.append(LC1)
        LC.append(LC2)

        # Define the multibody infromation for the tower and the rotor
        MB1 = gc.BodyInformation()
        MB1.body_number = 0
        MB1.FoR_position = np.zeros((6,),)
        MB1.FoR_velocity = np.zeros((6,),)
        MB1.FoR_acceleration = np.zeros((6,),)
        MB1.FoR_movement = 'prescribed'
        MB1.quat = np.array([1.0,0.0,0.0,0.0])

        MB = []
        MB.append(MB1)


        gc.clean_test_files(SimInfo.solvers['SHARPy']['route'], SimInfo.solvers['SHARPy']['case'])
        SimInfo.generate_solver_file()
        SimInfo.generate_dyn_file(ntimesteps)
        beam1.generate_h5_files(SimInfo.solvers['SHARPy']['route'], SimInfo.solvers['SHARPy']['case'])
        gc.generate_multibody_file(LC, MB,SimInfo.solvers['SHARPy']['route'], SimInfo.solvers['SHARPy']['case'])


    # def tearDown():
        # pass

    def test_testfixnodevelocitywrta(self):
        import sharpy.sharpy_main

        solver_path = folder + '/fix_node_velocity_wrtA.solver.txt'
        sharpy.sharpy_main.main(['', solver_path])

        # read output and compare
        output_path = folder + '/output/fix_node_velocity_wrtA/WriteVariablesTime/'
        # quat_data = np.matrix(np.genfromtxt(output_path + 'FoR_00_mb_quat.dat', delimiter=' '))
        pos_tip_data = np.matrix(np.genfromtxt(output_path + "struct_pos_node" + str(-1) + ".dat", delimiter=' '))
        self.assertAlmostEqual(pos_tip_data[-1, 1], 9.996557, 2)
        self.assertAlmostEqual(pos_tip_data[-1, 2], 0.000000, 2)
        self.assertAlmostEqual(pos_tip_data[-1, 3], -0.1795935, 2)

    def tearDowns(self):
        # pass
        files_to_delete = [name + '.aero.h5',
                           name + '.dyn.h5',
                           name + '.fem.h5',
                           name + '.mb.h5',
                           name + '.solver.txt']
        for f in files_to_delete:
<<<<<<< HEAD
            os.remove(solver_path + f)

        shutil.rmtree(solver_path + 'output/')
=======
            os.remove(folder + '/' + f)

        shutil.rmtree(folder + '/output/')
>>>>>>> 1f912fbd
<|MERGE_RESOLUTION|>--- conflicted
+++ resolved
@@ -173,12 +173,6 @@
                            name + '.mb.h5',
                            name + '.solver.txt']
         for f in files_to_delete:
-<<<<<<< HEAD
-            os.remove(solver_path + f)
-
-        shutil.rmtree(solver_path + 'output/')
-=======
             os.remove(folder + '/' + f)
 
         shutil.rmtree(folder + '/output/')
->>>>>>> 1f912fbd
