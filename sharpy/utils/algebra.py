"""
Rotation algebra library

Note: testing in tests/utils/algebra_test
"""

import numpy as np
import scipy.linalg
from warnings import warn

#######
# functions for back compatibility
def quat2rot(quat):
    warn('quat2rot(quat) is obsolete! Use quat2rotation(quat).T instead!', stacklevel=2)
    return quat2rotation(quat).T
def crv2rot(psi):
    warn('crv2rot(psi) is obsolete! Use crv2rotation(psi) instead!', stacklevel=2)
    return crv2rotation(psi)
def rot2crv(rot):
    warn('rot2crv(rot) is obsolete! Use rotation2crv(rot.T) instead!', stacklevel=2)
    return rotation2crv(rot.T)
def triad2rot(xb,yb,zb):
    warn('triad2rot(xb,yb,zb) is obsolete! Use triad2rotation(xb,yb,zb).T instead!', stacklevel=2)
    return triad2rotation(xb,yb,zb).T
def mat2quat(rot):
    """
    Rotation matrix to quaternion function.

    Warnings:
        This function is deprecated and now longer supported. Please use ``algebra.rotation2quat(rot.T)`` instead.

    Args:
        rot: Rotation matrix

    Returns:
        np.array: equivalent quaternion
    """
    warn('mat2quat(rot) is obsolete! Use rotation2quat(rot.T) instead!', stacklevel=2)

    return rotation2quat(rot.T)
#######

def tangent_vector(in_coord, ordering=None):
    r"""
    Tangent vector calculation for 2+ noded elements.

    Calculates the tangent vector interpolating every dimension separately. It uses a (``n_nodes - 1``) degree polynomial,
    and the differentiation is analytical.

    Calculation method:

        1. A n_nodes-1 polynomial is fitted through the nodes per dimension.
        2. Those polynomials are analytically differentiated with respect to the node index
        3. The tangent vector is given by:

        .. math::

            \vec{t} = \frac{s_x'\vec{i} + s_y'\vec{j} + s_z'\vec{k}}{\left| s_x'\vec{i} + s_y'\vec{j} + s_z'\vec{k}\right|}


        where :math:`'` notes the differentiation with respect to the index number


    Args:
        in_coord (np.ndarray): array of coordinates of the nodes. Dimensions = ``[n_nodes, ndim]``
        ordering (None): ordering required?

    Returns:
        np.ndarray: tangent vector


    Examples:
          example goes here

    Notes:
        Dimensions are treated independent from each other, interpolating polynomials are computed
        individually.

    """
    n_nodes, ndim = in_coord.shape

    if ordering is None:
        if n_nodes == 2:
            ordering = [0, n_nodes - 1]
        elif n_nodes == 3:
            ordering = [0, 2, 1]
        else:
            raise NotImplementedError('Elements with more than 3 nodes are not supported')

    polyfit_vec, polyfit_der_vec, coord = get_polyfit(in_coord, ordering)

    # tangent vector calculation
    # \vec{t} = \frac{fx'i + fy'j + fz'k}/mod(...)
    tangent = np.zeros_like(coord)
    for inode in range(n_nodes):
        vector = []
        for idim in range(ndim):
            vector.append((polyfit_der_vec[idim])(inode))
        # vector = np.array([polyfit_der_vec[0](inode),
        # DEBUG
        vector = np.array(vector)
        if (np.linalg.norm(vector)) == 0.0:
            print(vector)
        vector /= np.linalg.norm(vector)
        tangent[inode, :] = vector

    # check orientation of tangent vector
    fake_tangent = np.zeros_like(tangent)
    for inode in range(n_nodes):
        if inode == n_nodes - 1:
            # use previous vector
            fake_tangent[inode, :] = fake_tangent[inode - 1, :]
            continue
        fake_tangent[inode, :] = coord[inode+1, :] - coord[inode, :]

    inverted_tangent = False
    for inode in range(n_nodes):
        if np.dot(tangent[inode, :], fake_tangent[inode, :]) < 0:
            inverted_tangent = True
            break

    if inverted_tangent:
        tangent *= -1

    return tangent, polyfit_vec


def get_polyfit(in_coord, ordering):
    coord = in_coord.copy()
    n_nodes, ndim = coord.shape
    for index in range(n_nodes):
        order = ordering[index]
        coord[index, :] = in_coord[order, :]

    polynomial_degree = n_nodes - 1
    # first, the polynomial fit.
    # we are going to differentiate wrt the indices ([0, 1, 2] for a 3-node)
    polyfit_vec = []  # we are going to store here the coefficients of the polyfit
    for idim in range(ndim):
        polyfit_vec.append(np.polyfit(range(n_nodes), coord[:, idim],
                                      polynomial_degree))

    # differentiation
    polyfit_der_vec = []
    for idim in range(ndim):
        polyfit_der_vec.append(np.poly1d(np.polyder(polyfit_vec[idim])))

    return polyfit_vec, polyfit_der_vec, coord


def unit_vector(vector):
    r"""
    Transforms the input vector into a unit vector

    .. math:: \mathbf{\hat{v}} = \frac{\mathbf{v}}{\|\mathbf{v}\|}

    Args:
        vector (np.array): vector to normalise

    Returns:
        np.array: unit vector

    """
    if np.linalg.norm(vector) < 1e-6:
        return np.zeros_like(vector)
    return vector/np.linalg.norm(vector)


def rotation_matrix_around_axis(axis, angle):
    axis = unit_vector(axis)
    rot = np.cos(angle)*np.eye(3)
    rot += np.sin(angle)*skew(axis)
    rot += (1 - np.cos(angle))*np.outer(axis, axis)
    return rot


def skew(vector):
    if not vector.size == 3:
        raise ValueError('The input vector is not 3D')

    matrix = np.zeros((3, 3))
    matrix[1, 2] = -vector[0]
    matrix[2, 0] = -vector[1]
    matrix[0, 1] = -vector[2]
    matrix[2, 1] = vector[0]
    matrix[0, 2] = vector[1]
    matrix[1, 0] = vector[2]
    return matrix


def quadskew(vector):
    """
    Generates the matrix needed to obtain the quaternion in the following time step
    through integration of the FoR angular velocity.


    Args:
        vector (np.array): FoR angular velocity

    Notes:
        The angular velocity is assumed to be constant in the time interval
        Equivalent to lib_xbeam function
        Quaternion ODE to compute orientation of body-fixed frame a
        See Shearer and Cesnik (2007) for definition

    Returns:
        np.array: matrix
    """
    if not vector.size == 3:
        raise ValueError('The input vector is not 3D')

    matrix = np.zeros((4, 4))
    matrix[0,1:4] = vector
    matrix[1:4,0] = -vector
    matrix[1:4,1:4] = skew(vector)
    return matrix


def triad2rotation(xb, yb, zb):
    """
    If the input triad is the "b" coord system given in "a" frame,
    (the vectors of the triad are xb, yb, zb), this function returns Rab, ie the
    rotation matrix required to rotate the FoR A onto B.
    :param xb:
    :param yb:
    :param zb:
    :return: rotation matrix Rab
    """
    return np.column_stack((xb, yb, zb))




def rot_matrix_2d(angle):
    return np.array([[np.cos(angle), -np.sin(angle)], [np.sin(angle), np.cos(angle)]])


def angle_between_vectors(vec_a, vec_b):
    angle = np.arctan2(np.linalg.norm(np.cross(vec_a, vec_b)), np.dot(vec_a, vec_b))
    return angle


def angle_between_vectors_sign(vec_a, vec_b, plane_normal=np.array([0, 0, 1])):
    angle = np.arctan2(np.linalg.norm(np.cross(vec_a, vec_b)), np.dot(vec_a, vec_b))
    if np.dot(plane_normal, np.cross(vec_a, vec_b)) < 0:
        angle *= -1
    return angle


def angle_between_vector_and_plane(vector, plane_normal):
    angle = np.arcsin((np.linalg.norm(np.dot(vector, plane_normal)))/
                      (np.linalg.norm(vector)*np.linalg.norm(plane_normal)))
    return angle


# def mat2quat(mat):
#     matT = mat.T

#     s = np.zeros((4, 4))

#     s[0, 0] = 1.0 + np.trace(matT)
#     s[0, 1:] = matrix2skewvec(matT)

#     s[1, 0] = matT[2, 1] - matT[1, 2]
#     s[1, 1] = 1.0 + matT[0, 0] - matT[1, 1] - matT[2, 2]
#     s[1, 2] = matT[0, 1] + matT[1, 0]
#     s[1, 3] = matT[0, 2] + matT[2, 0]

#     s[2, 0] = matT[0, 2] - matT[2, 0]
#     s[2, 1] = matT[1, 0] + matT[0, 1]
#     s[2, 2] = 1.0 - matT[0, 0] + matT[1, 1] - matT[2, 2]
#     s[2, 3] = matT[1, 2] + matT[2, 1]

#     s[3, 0] = matT[1, 0] - matT[0, 1]
#     s[3, 1] = matT[0, 2] + matT[2, 0]
#     s[3, 2] = matT[1, 2] + matT[2, 1]
#     s[3, 3] = 1.0 - matT[0, 0] - matT[1, 1] + matT[2, 2]

#     smax = np.max(np.diag(s))
#     ismax = np.argmax(np.diag(s))

#     # compute quaternion angles
#     quat = np.zeros((4,))
#     quat[ismax] = 0.5*np.sqrt(smax)
#     for i in range(4):
#         if i == ismax:
#             continue
#         quat[i] = 0.25*s[ismax, i]/quat[ismax]

#     return quat


def rotation2quat(Cab):
    r"""
    Given a rotation matrix :math:`C^{AB}` rotating the frame A onto B, the function returns
    the minimal "positive angle" quaternion representing this rotation, where the quaternion, :math:`\vec{\chi}` is
    defined as:

        .. math:: \vec{\chi}=
            \left[\cos\left(\frac{\psi}{2}\right),\,
            \sin\left(\frac{\psi}{2}\right)\mathbf{\hat{n}}\right]

    Args:
        Cab (np.array): rotation matrix :math:`C^{AB}` from frame A to B

    Returns:
        np.array: equivalent quaternion :math:`\vec{\chi}`

    Notes:
        This is the inverse of ``algebra.quat2rotation`` for Cartesian rotation vectors
        associated to rotations in the range :math:`[-\pi,\pi]`, i.e.:

            ``fv == algebra.rotation2crv(algebra.crv2rotation(fv))``

        where ``fv`` represents the Cartesian Rotation Vector, :math:`\vec{\psi}` defined as:

            .. math:: \vec{\psi} = \psi\,\mathbf{\hat{n}}

        such that :math:`\mathbf{\hat{n}}` is a unit vector and the scalar :math:`\psi` is in the range
        :math:`[-\pi,\,\pi]`.

    """

    s = np.zeros((4, 4))

    s[0, 0] = 1.0 + np.trace(Cab)
    s[0, 1:] = matrix2skewvec(Cab)

    s[1, 0] = Cab[2, 1] - Cab[1, 2]
    s[1, 1] = 1.0 + Cab[0, 0] - Cab[1, 1] - Cab[2, 2]
    s[1, 2] = Cab[0, 1] + Cab[1, 0]
    s[1, 3] = Cab[0, 2] + Cab[2, 0]

    s[2, 0] = Cab[0, 2] - Cab[2, 0]
    s[2, 1] = Cab[1, 0] + Cab[0, 1]
    s[2, 2] = 1.0 - Cab[0, 0] + Cab[1, 1] - Cab[2, 2]
    s[2, 3] = Cab[1, 2] + Cab[2, 1]

    s[3, 0] = Cab[1, 0] - Cab[0, 1]
    s[3, 1] = Cab[0, 2] + Cab[2, 0]
    s[3, 2] = Cab[1, 2] + Cab[2, 1]
    s[3, 3] = 1.0 - Cab[0, 0] - Cab[1, 1] + Cab[2, 2]

    smax = np.max(np.diag(s))
    ismax = np.argmax(np.diag(s))

    # compute quaternion angles
    quat = np.zeros((4,))
    quat[ismax] = 0.5*np.sqrt(smax)
    for i in range(4):
        if i == ismax:
            continue
        quat[i] = 0.25*s[ismax, i]/quat[ismax]

    return quat_bound(quat)


def quat_bound(quat):
    r"""
    Given a quaternion, :math:`\vec{\chi}`, associated to a rotation of angle :math:`\psi`
    about an axis :math:`\mathbf{\hat{n}}`, the function "bounds" the quaternion,
    i.e. sets the rotation axis :math:`\mathbf{\hat{n}}` such that
    :math:`\psi` in :math:`[-\pi,\pi]`.

    Notes:
        As quaternions are defined as:

            .. math:: \vec{\chi}=
                \left[\cos\left(\frac{\psi}{2}\right),\,
                \sin\left(\frac{\psi}{2}\right)\mathbf{\hat{n}}\right]

        this is equivalent to enforcing :math:`\chi_0\ge0`.

    Args:
        quat (np.array): quaternion to bound

    Returns:
        np.array: bounded quaternion

    """
    if quat[0] < 0:
        quat *= -1.
    return quat


def matrix2skewvec(matrix):
    vector = np.array([matrix[2, 1] - matrix[1, 2],
                       matrix[0, 2] - matrix[2, 0],
                       matrix[1, 0] - matrix[0, 1]])
    return vector


def quat2crv(quat):
    crv_norm = 2.0*np.arccos(max(-1.0, min(quat[0], 1.0)))

    # normal vector
    if abs(crv_norm) < 1e-15:
        psi = np.zeros((3,))
    else:
        psi = crv_norm*quat[1:4]/np.sin(crv_norm*0.5)

    return psi


def crv2quat(psi):
    r"""
    Converts a Cartesian rotation vector,

        .. math:: \vec{\psi} = \psi\,\mathbf{\hat{n}}

    into a "minimal rotation" quaternion, i.e. being the quaternion, :math:`\vec{\chi}`, defined as:

        .. math:: \vec{\chi}=
            \left[\cos\left(\frac{\psi}{2}\right),\,
            \sin\left(\frac{\psi}{2}\right)\mathbf{\hat{n}}\right]

    the rotation axis, :math:`\mathbf{\hat{n}}` is such that the
    rotation angle, :math:`\psi`, is in :math:`[-\pi,\,\pi]` or,
    equivalently, :math:`\chi_0\ge0`.

    Args:
        psi (np.array): Cartesian Rotation Vector, CRV: :math:`\vec{\psi} = \psi\,\mathbf{\hat{n}}`.

    Returns:
        np.array: equivalent quaternion :math:`\vec{\chi}`

    """

    # minimise crv rotation
    psi_new = crv_bounds(psi)

    fi = np.linalg.norm(psi_new)
    if fi > 1e-15:
        nv = psi_new / fi
    else:
        nv = psi_new

    quat = np.zeros((4,))
    quat[0] = np.cos(.5 * fi)
    quat[1:] = np.sin(.5 * fi) * nv

    return quat


def crv_bounds(crv_ini):
    r"""
    Forces the Cartesian rotation vector norm, :math:`\|\vec{\psi}\|`, to be in the range
    :math:`[-\pi,\pi]`, i.e. determines the rotation axis orientation, :math:`\mathbf{\hat{n}}`,
    so as to ensure "minimal rotation".

    Args:
        crv_ini (np.array): Cartesian rotation vector, :math:`\vec{\psi}`

    Returns:
        np.array: modified and bounded, equivalent Cartesian rotation vector

    """

    crv = crv_ini.copy()
    # original norm
    norm_ini = np.linalg.norm(crv_ini)

    # force the norm to be in [-pi, pi]
    norm = norm_ini - 2.0*np.pi*int(norm_ini/(2*np.pi))

    if norm == 0.0:
        crv *= 0.0
    else:
        if norm > np.pi:
            norm -= 2.0*np.pi
        elif norm < -np.pi:
            norm += 2.0*np.pi
        crv *= (norm/norm_ini)

    return crv


def triad2crv(xb, yb, zb):
    return rotation2crv(triad2rotation(xb, yb, zb))


def crv2triad(psi):
    rot_matrix = crv2rotation(psi)
    return rot_matrix[:, 0], rot_matrix[:, 1], rot_matrix[:, 2]


def crv2rotation(psi):
    r"""
    Given a Cartesian rotation vector :math:`\vec{\psi}`, the function produces the rotation
    matrix required to rotate a vector according to :math:`\vec{\psi}`.

    Args:
        psi (np.array): Cartesian rotation vector :math:`\vec{\psi}`.

    Returns:
        np.array: equivalent rotation matrix

    """

    norm_psi = np.linalg.norm(psi)

    if norm_psi < 1e-15:
        skew_psi = skew(psi)
        rot_matrix = np.eye(3) + skew_psi + 0.5*np.dot(skew_psi, skew_psi)
    else:
        normal = psi/norm_psi
        skew_normal = skew(normal)

        rot_matrix = np.eye(3)
        rot_matrix += np.sin(norm_psi)*skew_normal
        rot_matrix += (1.0 - np.cos(norm_psi))*np.dot(skew_normal, skew_normal)

    return rot_matrix


def rotation2crv(Cab):
    r"""
    Given a rotation matrix :math:`C^{AB}` rotating the frame A onto B, the function returns
    the minimal size Cartesian rotation vector, :math:`\vec{\psi}` representing this rotation.

    Args:
        Cab (np.array): rotation matrix :math:`C^{AB}`

    Returns:
        np.array: equivalent Cartesian rotation vector, :math:`\vec{\psi}`.

    Notes:
        this is the inverse of ``algebra.crv2rotation`` for Cartesian rotation vectors
        associated to rotations in the range :math:`[-\pi,\,\pi]`, i.e.:

            ``fv == algebra.rotation2crv(algebra.crv2rotation(fv))``

        for each Cartesian rotation vector of the form :math:`\vec{\psi} = \psi\,\mathbf{\hat{n}}`
        represented as ``fv=a*nv`` such that ``nv`` is a unit vector and the scalar ``a`` is in the
        range :math:`[-\pi,\,\pi]`.

    """

    if np.linalg.norm(Cab) < 1e-6:
        raise AttributeError(\
                 'Element Vector V is not orthogonal to reference line (51105)')

    quat = rotation2quat(Cab)
    psi = quat2crv(quat)

    if np.linalg.norm(Cab) < 1.0e-15:
        psi[0] = Cab[1, 2]
        psi[1] = Cab[2, 0]
        psi[2] = Cab[0, 1]

    return crv_bounds(psi)



def crv2tan(psi):
    norm_psi = np.linalg.norm(psi)
    psi_skew = skew(psi)

    eps = 1e-8
    # if norm_psi < eps:
    #     k1 = 1.0
    #     k2 = 1.0/6.0
    # else:
    #     k1 = np.sin(norm_psi*0.5)/(norm_psi*0.5)
    #     k2 = (1.0 - np.sin(norm_psi)/norm_psi)/(norm_psi*norm_psi)
    #
    # T = np.eye(3) - (0.5*k1*k1)*psi_skew + k2*np.dot(psi_skew, psi_skew)

    # new expression for tangent operator (equation 4.11 in Geradin and Cardona)
    if norm_psi < eps:
        return np.eye(3) - 0.5*psi_skew + 1.0/6.0*np.dot(psi_skew, psi_skew)
    else:
        k1 = (np.cos(norm_psi) - 1.0)/(norm_psi*norm_psi)
        k2 = (1.0 - np.sin(norm_psi)/norm_psi)/(norm_psi*norm_psi)
        return np.eye(3) + k1*psi_skew + k2*np.dot(psi_skew, psi_skew)


def crv2invtant(psi):
    tan = crv2tan(psi).T
    return np.linalg.inv(tan)


def triad2crv_vec(v1, v2, v3):
    n_nodes, _ = v1.shape
    crv_vec = np.zeros((n_nodes, 3))
    for inode in range(n_nodes):
        crv_vec[inode, :] = triad2crv(v1[inode, :], v2[inode, :], v3[inode, :])

    return crv_vec


def crv2triad_vec(crv_vec):
    n_nodes, _ = crv_vec.shape
    v1 = np.zeros((n_nodes, 3))
    v2 = np.zeros((n_nodes, 3))
    v3 = np.zeros((n_nodes, 3))
    for inode in range(n_nodes):
        v1[inode, :], v2[inode, :], v3[inode, :] = crv2triad(crv_vec[inode, :])
    return v1, v2, v3


def quat2rotation(q1):
    """@brief Calculate rotation matrix based on quaternions.
    See Aircraft Control and Simulation, pag. 31, by Stevens, Lewis.
    Copied from S. Maraniello's SHARPy

    Remark: if B is a FoR obtained rotating a FoR A of angle fi about an axis n
    (remind n will be invariant during the rotation), and q is the related
    quaternion q(fi,n), the function will return the matrix Cab such that:
        - Cab rotates A onto B
        - Cab transforms the coordinates of a vector defined in B component to
        A components.
    """

    q = q1.copy(order='F')
    q /= np.linalg.norm(q)

    rot_mat = np.zeros((3, 3), order='F')

    rot_mat[0, 0] = q[0]**2 + q[1]**2 - q[2]**2 - q[3]**2
    rot_mat[1, 1] = q[0]**2 - q[1]**2 + q[2]**2 - q[3]**2
    rot_mat[2, 2] = q[0]**2 - q[1]**2 - q[2]**2 + q[3]**2

    rot_mat[1, 0] = 2.*(q[1]*q[2] + q[0]*q[3])
    rot_mat[0, 1] = 2.*(q[1]*q[2] - q[0]*q[3])

    rot_mat[2, 0] = 2.*(q[1]*q[3] - q[0]*q[2])
    rot_mat[0, 2] = 2.*(q[1]*q[3] + q[0]*q[2])

    rot_mat[2, 1] = 2.*(q[2]*q[3] + q[0]*q[1])
    rot_mat[1, 2] = 2.*(q[2]*q[3] - q[0]*q[1])

    return rot_mat


def rot_skew(vec):
    from warnings import warn
    warn("use 'skew' function instead of 'rot_skew'")
    return skew(vec)


def rotation3d_x(angle):
    r"""
    Rotation matrix about the x axis by the input angle :math:`\Phi`

    .. math::

        \mathbf{\tau}_x = \begin{bmatrix}
            1 & 0 & 0 \\
            0 & \cos(\Phi) & -\sin(\Phi) \\
            0 & \sin(\Phi) & \cos(\Phi)
        \end{bmatrix}


    Args:
        angle (float): angle of rotation in radians about the x axis

    Returns:
        np.array: 3x3 rotation matrix about the x axis

    """

    c = np.cos(angle)
    s = np.sin(angle)
    mat = np.zeros((3, 3))
    mat[0, :] = [1.0, 0.0, 0.0]
    mat[1, :] = [0.0,   c,  -s]
    mat[2, :] = [0.0,   s,   c]
    return mat


def rotation3d_y(angle):
    r"""
    Rotation matrix about the y axis by the input angle :math:`\Theta`

    .. math::

        \mathbf{\tau}_y = \begin{bmatrix}
            \cos(\Theta) & 0 & -\sin(\Theta) \\
            0 & 1 & 0 \\
            \sin(\Theta) & 0 & \cos(\Theta)
        \end{bmatrix}


    Args:
        angle (float): angle of rotation in radians about the y axis

    Returns:
        np.array: 3x3 rotation matrix about the y axis

    """
    c = np.cos(angle)
    s = np.sin(angle)
    mat = np.zeros((3, 3))
    mat[0, :] = [c, 0.0, -s]
    mat[1, :] = [0.0, 1.0, 0.0]
    mat[2, :] = [s, 0.0,  c]
    return mat


def rotation3d_z(angle):
    r"""
    Rotation matrix about the z axis by the input angle :math:`\Psi`

    .. math::
        \mathbf{\tau}_z = \begin{bmatrix}
            \cos(\Psi) & -\sin(\Psi) & 0 \\
            \sin(\Psi) & \cos(\Psi) & 0 \\
            0 & 0 & 1
        \end{bmatrix}

    Args:
        angle (float): angle of rotation in radians about the z axis

    Returns:
        np.array: 3x3 rotation matrix about the z axis

    """
    c = np.cos(angle)
    s = np.sin(angle)
    mat = np.zeros((3, 3))
    mat[0, :] = [  c,  -s, 0.0]
    mat[1, :] = [  s,   c, 0.0]
    mat[2, :] = [0.0, 0.0, 1.0]
    return mat


def rotate_crv(crv_in, axis, angle):
    crv = np.zeros_like(crv_in)
    C = crv2rotation(crv_in).T
    rot = rotation_matrix_around_axis(axis, angle)
    C = np.dot(C, rot)
    crv = rot2crv(C)
    return crv


def euler2rot(euler):
    """
    Transforms Euler angles (roll, pitch and yaw :math:`\\Phi, \\Theta, \\Psi`) into a 3x3 rotation matrix describing
    the rotation between frame A and frame B.

    The rotations are performed successively, first in yaw, then in pitch and finally in roll.

    .. math::

        \\mathbf{T}_{BE} = \\mathbf{\\tau}_x(\\Phi) \\mathbf{\\tau}_y(\\Theta) \\mathbf{\\tau}_z(\\Psi)


    where :math:`\\mathbf{\\tau}` represents the rotation about the subscripted axis.

    Args:
        euler (np.array): 1x3 array with the Euler angles in the form ``[roll, pitch, yaw]``

    Returns:
        np.array: 3x3 transformation matrix describing the rotation by the input Euler angles.

    See Also:
        The individual transformations represented by the :math:`\\mathbf{\\tau}` matrices are described in:

        .. py:module:: sharpy.utils.algebra.rotation3d_x

        .. py:module:: sharpy.utils.algebra.rotation3d_y

        .. py:module:: sharpy.utils.algebra.rotation3d_z

    """
    rot = rotation3d_z(euler[2])
    rot = np.dot(rotation3d_y(euler[1]), rot)
    rot = np.dot(rotation3d_x(euler[0]), rot)
    return rot


def euler2quat(euler):
    euler_rot = euler2rot(euler)  # this is Cag
    quat = rotation2quat(euler_rot.T)
    return quat


def crv_dot2omega(crv, crv_dot):
    return np.dot(crv2tan(crv).T, crv_dot)


def crv_dot2Omega(crv, crv_dot):
    return np.dot(crv2tan(crv), crv_dot)


def quaternion_product(q, r):
    result = np.zeros((4,))
    result[0] = q[0]*r[0] - q[1]*r[1] - q[2]*r[2] - q[3]*r[3]
    result[1] = q[0]*r[1] + q[1]*r[0] + q[2]*r[3] - q[3]*r[2]
    result[2] = q[0]*r[2] - q[1]*r[3] + q[2]*r[0] + q[3]*r[1]
    result[3] = q[0]*r[3] + q[1]*r[2] - q[2]*r[1] + q[3]*r[0]
    return result


def omegadt2quat(omegadt):
    quat = np.zeros((4,))

    omegadt_norm = np.linalg.norm(omegadt)
    quat[0] = np.cos(0.5*omegadt_norm)
    quat[1:4] = unit_vector(omegadt)*np.sin(0.5*omegadt_norm)
    return quat


def rotate_quaternion(quat, omegadt):
    return quaternion_product(omegadt2quat(omegadt), quat)


def get_triad(coordinates_def, frame_of_reference_delta, twist=None, n_nodes=3, ordering=np.array([0, 2, 1])):
    """
    Generates two unit vectors in body FoR that define the local FoR for
    a beam element. These vectors are calculated using `frame_of_reference_delta`
    :return:
    """
    # now, calculate tangent vector (and coefficients of the polynomial
    # fit just in case)
    tangent, polyfit = tangent_vector(
        coordinates_def,
        ordering)
    normal = np.zeros_like(tangent)
    binormal = np.zeros_like(tangent)

    # v_vector is the vector with origin the FoR node and delta
    # equals frame_of_reference_delta
    for inode in range(n_nodes):
        v_vector = frame_of_reference_delta[inode, :]
        normal[inode, :] = unit_vector(np.cross(
                                                tangent[inode, :],
                                                v_vector
                                                )
                                           )
        binormal[inode, :] = -unit_vector(np.cross(
                                                tangent[inode, :],
                                                normal[inode, :]
                                                        )
                                              )

    if twist is not None:
        raise NotImplementedError('Structural twist is not yet supported in algebra.get_triad, but it is in beamstructures.py')
    # # we apply twist now
    # for inode in range(self.n_nodes):
    #     if not self.structural_twist[inode] == 0.0:
    #         rotation_mat = algebra.rotation_matrix_around_axis(tangent[inode, :],
    #                                                            self.structural_twist[inode])
    #         normal[inode, :] = np.dot(rotation_mat, normal[inode, :])
    #         binormal[inode, :] = np.dot(rotation_mat, binormal[inode, :])

    return tangent, binormal, normal


def der_Cquat_by_v(q,v):
    """
    Being C=C(quat) the rotational matrix depending on the quaternion q and
    defined as C=quat2rotation(q), the function returns the derivative, w.r.t. the
    quanternion components, of the vector dot(C,v), where v is a constant
    vector.
    The elements of the resulting derivative matrix D are ordered such that:
    ``d(C*v) = D*d(q)``
    where d(.) is a delta operator.
    """

    vx,vy,vz=v
    q0,q1,q2,q3=q

    return 2.*np.array( [[ q0*vx + q2*vz - q3*vy, q1*vx + q2*vy + q3*vz,
                                 q0*vz + q1*vy - q2*vx, -q0*vy + q1*vz - q3*vx],
                         [ q0*vy - q1*vz + q3*vx, -q0*vz - q1*vy + q2*vx,
                                 q1*vx + q2*vy + q3*vz,  q0*vx + q2*vz - q3*vy],
                         [ q0*vz + q1*vy - q2*vx, q0*vy - q1*vz + q3*vx,
                                -q0*vx - q2*vz + q3*vy, q1*vx + q2*vy + q3*vz]])



def der_CquatT_by_v(q,v):
    """
    Being C=C(quat).T the projection matrix depending on the quaternion q and
    defined as C=quat2rotation(q).T, the function returns the derivative, w.r.t. the
    quanternion components, of the vector dot(C,v), where v is a constant
    vector.
    The elements of the resulting derivative matrix D are ordered such that:
    ``d(C*v) = D*d(q)``
    where d(.) is a delta operator.
    """

    vx,vy,vz=v
    q0,q1,q2,q3=q

    return 2.*np.array( [[ q0*vx - q2*vz + q3*vy, q1*vx + q2*vy + q3*vz,
                                 - q0*vz + q1*vy - q2*vx, q0*vy + q1*vz - q3*vx],
                         [q0*vy + q1*vz - q3*vx, q0*vz - q1*vy + q2*vx,
                                   q1*vx + q2*vy + q3*vz,-q0*vx + q2*vz - q3*vy],
                         [q0*vz - q1*vy + q2*vx, -q0*vy - q1*vz + q3*vx,
                                q0*vx - q2*vz + q3*vy, q1*vx + q2*vy + q3*vz]])

def der_Tan_by_xv(fv0,xv):
    """
    Being fv0 a cartesian rotation vector and Tan the corresponding tangential
    operator (computed through crv2tan(fv)), the function returns the derivative
    of dot(Tan,xv), where xv is a constant vector.

    The elements of the resulting derivative matrix D are ordered such that:
    ``d(Tan*xv) = D*d(fv)``
    where d(.) is a delta operator.

    Note: the derivative expression has been derived symbolically and verified
    by FDs. A more compact expression may be possible.
    """

    f0=np.linalg.norm(fv0)
    sf0,cf0=np.sin(f0),np.cos(f0)

    fv0_x,fv0_y,fv0_z=fv0
    xv_x,xv_y,xv_z=xv

    f0p2=f0**2
    f0p3=f0**3
    f0p4=f0**4

    rs01=sf0/f0
    rs03=sf0/f0p3
    rc02=(cf0 - 1)/f0p2
    rc04=(cf0 - 1)/f0p4

    Ts02=(1 - rs01)/f0p2
    Ts04=(1 - rs01)/f0p4

    # if f0<1e-8: rs01=1.0 # no need
    return np.array(
        [[xv_x*((-fv0_y**2 - fv0_z**2)*(-cf0*fv0_x/f0p2 + fv0_x*rs03)/f0p2 -
            2*fv0_x*(1 - rs01)*(-fv0_y**2 - fv0_z**2)/f0p4) + xv_y*(fv0_x*fv0_y*(
                -cf0*fv0_x/f0p2 + fv0_x*rs03)/f0p2 + fv0_y*Ts02 +
            fv0_x*fv0_z*rs03 - 2*fv0_x**2*fv0_y*Ts04 + 2*fv0_x*fv0_z*
            rc04) + xv_z*(fv0_x*fv0_z*(-cf0*fv0_x/f0p2 + fv0_x*rs03)/f0p2 +
            fv0_z*Ts02 - fv0_x*fv0_y*rs03 - 2*fv0_x**2*fv0_z*Ts04
            - 2*fv0_x*fv0_y*rc04),
            #
          xv_x*(-2*fv0_y*Ts02 + (-fv0_y**2 - fv0_z**2)*(-cf0*fv0_y/f0p2 +
            fv0_y*rs03)/f0p2 - 2*fv0_y*(1 - rs01)*(-fv0_y**2 - fv0_z**2)/f0p4) +
          xv_y*(fv0_x*fv0_y*(-cf0*fv0_y/f0p2 + fv0_y*rs03)/f0p2 + fv0_x*Ts02 +
            fv0_y*fv0_z*rs03 - 2*fv0_x*fv0_y**2*Ts04 + 2*fv0_y*fv0_z*rc04)
          + xv_z*(fv0_x*fv0_z*(-cf0*fv0_y/f0p2 + fv0_y*rs03)/f0p2 + rc02 -
            fv0_y**2*rs03 - 2*fv0_x*fv0_y*fv0_z*Ts04 - 2*fv0_y**2*rc04),
          #
          xv_x*(-2*fv0_z*Ts02 + (-fv0_y**2 - fv0_z**2)*(-cf0*fv0_z/f0p2
            + fv0_z*rs03)/f0p2 - 2*fv0_z*(1 - rs01)*(-fv0_y**2 - fv0_z**2)/f0p4) +
          xv_y*(fv0_x*fv0_y*(-cf0*fv0_z/f0p2 + fv0_z*rs03)/f0p2 - rc02
            + fv0_z**2*rs03 - 2*fv0_x*fv0_y*fv0_z*Ts04 + 2*fv0_z**2*rc04)
          + xv_z*(fv0_x*fv0_z*(-cf0*fv0_z/f0p2 + fv0_z*rs03)/f0p2 + fv0_x*Ts02
            - fv0_y*fv0_z*rs03 - 2*fv0_x*fv0_z**2*Ts04 - 2*fv0_y*fv0_z*rc04)],
         [xv_x*(fv0_x*fv0_y*(-cf0*fv0_x/f0p2 + fv0_x*rs03)/f0p2 +
            fv0_y*Ts02 - fv0_x*fv0_z*rs03 - 2*fv0_x**2*fv0_y*Ts04 -
            2*fv0_x*fv0_z*rc04) + xv_y*(-2*fv0_x*Ts02 +
            (-fv0_x**2 - fv0_z**2)*(-cf0*fv0_x/f0p2 + fv0_x*rs03)/f0p2
            - 2*fv0_x*(1 - rs01)*(-fv0_x**2 - fv0_z**2)/f0p4) +
            xv_z*(fv0_y*fv0_z*(-cf0*fv0_x/f0p2 + fv0_x*rs03)/f0p2 - rc02
                + fv0_x**2*rs03 + 2*fv0_x**2*rc04 - 2*fv0_x*fv0_y*fv0_z*Ts04),
          xv_x*(fv0_x*fv0_y*(-cf0*fv0_y/f0p2 + fv0_y*rs03)/f0p2 +
            fv0_x*Ts02 - fv0_y*fv0_z*rs03 - 2*fv0_x*fv0_y**2*Ts04
            - 2*fv0_y*fv0_z*rc04) + xv_y*((-fv0_x**2 - fv0_z**2)*(-cf0*fv0_y/f0p2
                + fv0_y*rs03)/f0p2 - 2*fv0_y*(1 - rs01)*(-fv0_x**2 - fv0_z**2)/f0p4)
            + xv_z*(fv0_y*fv0_z*(-cf0*fv0_y/f0p2 + fv0_y*rs03)/f0p2 + fv0_z*Ts02
                + fv0_x*fv0_y*rs03 + 2*fv0_x*fv0_y*rc04 - 2*fv0_y**2*fv0_z*Ts04),
          xv_x*(fv0_x*fv0_y*(-cf0*fv0_z/f0p2 + fv0_z*rs03)/f0p2 + rc02 - fv0_z**2*rs03
            - 2*fv0_x*fv0_y*fv0_z*Ts04 - 2*fv0_z**2*rc04) + xv_y*(-2*fv0_z*Ts02
            + (-fv0_x**2 - fv0_z**2)*(-cf0*fv0_z/f0p2 + fv0_z*rs03)/f0p2 -
            2*fv0_z*(1 - rs01)*(-fv0_x**2 - fv0_z**2)/f0p4) + xv_z*(fv0_y*fv0_z*(-cf0*fv0_z/f0p2
                + fv0_z*rs03)/f0p2 + fv0_y*Ts02 + fv0_x*fv0_z*rs03 + 2*fv0_x*fv0_z*rc04
            - 2*fv0_y*fv0_z**2*Ts04)],
         [xv_x*(fv0_x*fv0_z*(-cf0*fv0_x/f0p2 + fv0_x*rs03)/f0p2 + fv0_z*Ts02
            + fv0_x*fv0_y*rs03 - 2*fv0_x**2*fv0_z*Ts04 + 2*fv0_x*fv0_y*rc04)
         + xv_y*(fv0_y*fv0_z*(-cf0*fv0_x/f0p2 + fv0_x*rs03)/f0p2 + rc02 - fv0_x**2*rs03
            - 2*fv0_x**2*rc04 - 2*fv0_x*fv0_y*fv0_z*Ts04) + xv_z*(-2*fv0_x*Ts02
            + (-fv0_x**2 - fv0_y**2)*(-cf0*fv0_x/f0p2 + fv0_x*rs03)/f0p2 -
            2*fv0_x*(1 - rs01)*(-fv0_x**2 - fv0_y**2)/f0p4),
          xv_x*(fv0_x*fv0_z*(-cf0*fv0_y/f0p2 + fv0_y*rs03)/f0p2 - rc02 + fv0_y**2*rs03 -
            2*fv0_x*fv0_y*fv0_z*Ts04 + 2*fv0_y**2*rc04) + xv_y*(fv0_y*fv0_z*(-cf0*fv0_y/f0p2
                + fv0_y*rs03)/f0p2 + fv0_z*Ts02 - fv0_x*fv0_y*rs03 - 2*fv0_x*fv0_y*rc04
            - 2*fv0_y**2*fv0_z*Ts04) + xv_z*(-2*fv0_y*Ts02 + (-fv0_x**2
                - fv0_y**2)*(-cf0*fv0_y/f0p2 + fv0_y*rs03)/f0p2 - 2*fv0_y*(1 - rs01)*(-fv0_x**2
                - fv0_y**2)/f0p4),
          xv_x*(fv0_x*fv0_z*(-cf0*fv0_z/f0p2 + fv0_z*rs03)/f0p2 + fv0_x*Ts02 +
            fv0_y*fv0_z*rs03 - 2*fv0_x*fv0_z**2*Ts04 + 2*fv0_y*fv0_z*rc04) +
          xv_y*(fv0_y*fv0_z*(-cf0*fv0_z/f0p2 + fv0_z*rs03)/f0p2 + fv0_y*Ts02
            - fv0_x*fv0_z*rs03 - 2*fv0_x*fv0_z*rc04 - 2*fv0_y*fv0_z**2*Ts04) +
          xv_z*((-fv0_x**2 - fv0_y**2)*(-cf0*fv0_z/f0p2 + fv0_z*rs03)/f0p2 -
            2*fv0_z*(1 - rs01)*(-fv0_x**2 - fv0_y**2)/f0p4)]])
    # end der_Tan_by_xv

def der_TanT_by_xv(fv0,xv):
    """
    Being fv0 a cartesian rotation vector and Tan the corresponding tangential
    operator (computed through crv2tan(fv)), the function returns the derivative
    of dot(Tan^T,xv), where xv is a constant vector.

    The elements of the resulting derivative matrix D are ordered such that:
        d(Tan^T*xv) = D*d(fv)
    where d(.) is a delta operator.

    Note: the derivative expression has been derived symbolically and verified
    by FDs. A more compact expression may be possible.
    """

    # Renaming variabes for clarity
    px = fv0[0]
    py = fv0[1]
    pz = fv0[2]

    vx = xv[0]
    vy = xv[1]
    vz = xv[2]

    # Defining useful functions
    eps = 1e-15
    f0=np.linalg.norm(fv0)
    if f0 < eps:
        f1 = -1.0/2.0
        f2 = 1.0/6.0
        g1 = -1.0/12.0
        g2 = 0.0 # TODO: check this
    else:
        f1 = (np.cos(f0)-1.0)/f0**2.0
        f2 = (1.0-np.sin(f0)/f0)/f0**2.0
        g1 = (f0*np.sin(f0)+2.0*(np.cos(f0)-1.0))/f0**4.0
        g2 = (2.0/f0**4 + np.cos(f0)/f0**4 - 3.0*np.sin(f0)/f0**5)

    # Computing the derivatives of the functions
    df1dpx = -1.0*px*g1
    df1dpy = -1.0*py*g1
    df1dpz = -1.0*pz*g1

    df2dpx = -1.0*px*g2
    df2dpy = -1.0*py*g2
    df2dpz = -1.0*pz*g2

    # Compute the output matrix
    der_TanT_by_xv = np.zeros((3,3),)

    # First column (derivatives with psi_x)
    der_TanT_by_xv[0,0] = -1.0*df2dpx*(py**2+pz**2)*vx + df1dpx*pz*vy + df2dpx*px*py*vy + f2*py*vy - df1dpx*py*vz + df2dpx*px*pz*vz + f2*pz*vz
    der_TanT_by_xv[1,0] = -1.0*df1dpx*pz*vx + df2dpx*px*py*vx + f2*py*vx - df2dpx*px**2*vy - 2.0*f2*px*vy - df2dpx*pz**2*vy + df1dpx*px*vz+f1*vz + df2dpx*py*pz*vz
    der_TanT_by_xv[2,0] = df1dpx*py*vx + df2dpx*px*pz*vx + f2*pz*vx - df1dpx*px*vy -f1*vy + df2dpx*py*pz*vy - df2dpx*px**2*vz - 2.0*f2*px*vz - df2dpx*py**2*vz

    # Second column (derivatives with psi_y)
    der_TanT_by_xv[0,1] = -df2dpy*py**2*vx -f2*2*py*vx - df2dpy*pz**2*vx + df1dpy*pz*vy + df2dpy*px*py*vy +f2*px*vy - df1dpy*py*vz - f1*vz + df2dpy*px*pz*vz
    der_TanT_by_xv[1,1] = -df1dpy*pz*vx + df2dpy*px*py*vx + f2*px*vx - df2dpy*px**2*vy - df2dpy*pz**2*vy + df1dpy*px*vz + df2dpy*py*pz*vz + f2*pz*vz
    der_TanT_by_xv[2,1] = df1dpy*py*vx + f1*vx + df2dpy*px*pz*vx - df1dpy*px*vy + df2dpy*py*pz*vy + f2*pz*vy - df2dpy*px**2*vz - df2dpy*py**2*vz - 2.0*f2*py*vz

    # Second column (derivatives with psi_z)
    der_TanT_by_xv[0,2] = -df2dpz*py**2*vx - df2dpz*pz**2*vx - 2.0*f2*pz*vx + df1dpz*pz*vy + f1*vy + df2dpz*px*py*vy - df1dpz*py*vz + df2dpz*px*pz*vz + f2*px*vz
    der_TanT_by_xv[1,2] = -df1dpz*pz*vx - f1*vx + df2dpz*px*py*vx - df2dpz*px**2*vy - df2dpz*pz**2*vy - 2.0*f2*pz*vy + df1dpz*px*vz + df2dpz*py*pz*vz + f2*py*vz
    der_TanT_by_xv[2,2] = df1dpz*py*vx + df2dpz*px*pz*vx + f2*px*vx - df1dpz*px*vy + df2dpz*py*pz*vy + f2*py*vy - df2dpz*px**2*vz - df2dpz*py**2*vz

    return der_TanT_by_xv



def der_Ccrv_by_v(fv0,v):
    """
    Being C=C(fv0) the rotational matrix depending on the Cartesian rotation
    vector fv0 and defined as C=crv2rotation(fv0), the function returns the 
    derivative, w.r.t. the CRV components, of the vector dot(C,v), where v is a 
    constant vector.
    The elements of the resulting derivative matrix D are ordered such that:
        d(C*v) = D*d(fv0)
    where d(.) is a delta operator.
    """

    Cab0=crv2rotation(fv0)
    T0=crv2tan(fv0)
    vskew=skew(v)

    return -np.dot(Cab0,np.dot(vskew,T0))


def der_CcrvT_by_v(fv0,v):
    """
    Being C=C(fv0) the rotation matrix depending on the Cartesian rotation
    vector fv0 and defined as C=crv2rotation(fv0), the function returns the 
    derivative, w.r.t. the CRV components, of the vector dot(C.T,v), where v is 
    a constant vector.
    The elements of the resulting derivative matrix D are ordered such that:
        d(C.T*v) = D*d(fv0)
    where d(.) is a delta operator.
    """

    Cba0=crv2rotation(fv0).T
    T0=crv2tan(fv0)

    return np.dot( skew( np.dot(Cba0,v) ),T0)


<<<<<<< HEAD
def der_quat_wrt_crv(quat0):
    '''
    Provides change of quaternion, dquat, due to elementary rotation, dcrv, 
    expressed as a 3 components Cartesian rotation vector such that 
        C(quat + dquat) = C(quat0)C(dw)
    where C are rotation matrices.

    E.g.: assume 3 FoRs, G, A and B where:
        - G is the initial FoR
        - quat0 defines te rotation required to obtain A from G, namely:
                Cga=quat2rotation(quat0)
        - dcrv is an inifinitesimal Cartesian rotation vector, defined in A 
        components, which describes an infinitesimal rotation A -> B, namely:
                Cab=crv2rotation(dcrv)
        - The total rotation G -> B is:
            Cga = Cga * Cab
        - As dcrv -> 0, Cga is equal to:
            algebra.quat2rotation(quat0 + dquat), 
        where dquat is the output of this function.
    '''

    Der=np.zeros((4,3))
    Der[0,:]=-0.5*quat0[1:]
    Der[1:,:]=-0.5*( -quat0[0]*np.eye(3) - skew(quat0[1:]) )
    return Der
=======
def cross3(v,w):
    """
    Computes the cross product of two vectors (v and w) with size 3
    """

    res = np.zeros((3,),)
    res[0] = v[1]*w[2] - v[2]*w[1]
    res[1] = -v[0]*w[2] + v[2]*w[0]
    res[2] = v[0]*w[1] - v[1]*w[0]

    return res
>>>>>>> beba203e
<|MERGE_RESOLUTION|>--- conflicted
+++ resolved
@@ -1089,7 +1089,19 @@
     return np.dot( skew( np.dot(Cba0,v) ),T0)
 
 
-<<<<<<< HEAD
+def cross3(v,w):
+    """
+    Computes the cross product of two vectors (v and w) with size 3
+    """
+
+    res = np.zeros((3,),)
+    res[0] = v[1]*w[2] - v[2]*w[1]
+    res[1] = -v[0]*w[2] + v[2]*w[0]
+    res[2] = v[0]*w[1] - v[1]*w[0]
+
+    return res
+
+
 def der_quat_wrt_crv(quat0):
     '''
     Provides change of quaternion, dquat, due to elementary rotation, dcrv, 
@@ -1115,16 +1127,3 @@
     Der[0,:]=-0.5*quat0[1:]
     Der[1:,:]=-0.5*( -quat0[0]*np.eye(3) - skew(quat0[1:]) )
     return Der
-=======
-def cross3(v,w):
-    """
-    Computes the cross product of two vectors (v and w) with size 3
-    """
-
-    res = np.zeros((3,),)
-    res[0] = v[1]*w[2] - v[2]*w[1]
-    res[1] = -v[0]*w[2] + v[2]*w[0]
-    res[2] = v[0]*w[1] - v[1]*w[0]
-
-    return res
->>>>>>> beba203e
