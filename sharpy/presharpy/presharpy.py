--- conflicted
+++ resolved
@@ -100,13 +100,8 @@
                 except KeyError:
                     exceptions.NotImplementedSolver(solver_name)
 
-<<<<<<< HEAD
-        if self.settings['SHARPy']['save_settings']:
-            self.save_settings()
-=======
             if self.settings['SHARPy']['save_settings']:
                 self.save_settings()
->>>>>>> 6cf40cee
 
     def initialise(self):
         pass
@@ -121,12 +116,9 @@
                                   self.settings['SHARPy']['log_folder'],
                                   self.settings['SHARPy']['log_file'])
 
-<<<<<<< HEAD
-=======
         self.case_route = self.settings['SHARPy']['route'] + '/'
         self.case_name = self.settings['SHARPy']['case']
 
->>>>>>> 6cf40cee
     def save_settings(self):
         """
         Saves the settings to a ``.sharpy`` config obj file in the output directory.
