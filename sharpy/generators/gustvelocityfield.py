"""Gust Velocity Field Generators

These generators are used to create a gust velocity field. :class:`.GustVelocityField` is the main class that should be
parsed as the ``velocity_field_input`` to the desired aerodynamic solver.

The remaining classes are the specific gust profiles and parsed as ``gust_shape``.

Examples:
    The typical input to the aerodynamic solver settings would therefore read similar to:

    >>> aero_settings = {'<some_aero_settings>': '<some_aero_settings>',
    >>>                  'velocity_field_generator': 'GustVelocityField',
    >>>                  'velocity_field_input': {'u_inf': 1,
    >>>                                           'gust_shape': '<desired_gust>',
    >>>                                           'gust_parameters': '<gust_settings>'}}

"""
import numpy as np
<<<<<<< HEAD

=======
from abc import ABCMeta
>>>>>>> 604b9e55
import sharpy.utils.generator_interface as generator_interface
import sharpy.utils.settings as settings


<<<<<<< HEAD
@generator_interface.generator
class GustVelocityField(generator_interface.BaseGenerator):
    r"""
    Gust Velocity Field Generator

    ``GustVelocityField`` is a class inherited from ``BaseGenerator``
=======
doc_settings_description = 'The ``GustVelocityField`` generator takes the following settings as a dictionary assigned' \
                           'to ``gust_parameters``.'


def gust(arg):
    global dict_of_gusts
    try:
        arg.gust_id
    except AttributeError:
        raise AttributeError('Class defined as gust has no gust_id attribute')
    dict_of_gusts[arg.gust_id] = arg
    return arg


# @gust
class BaseGust(metaclass=ABCMeta):

    settings_types = dict()
    settings_default = dict()
    settings_description = dict()

    def __init__(self):
        self.settings = dict()
        self._u_inf = None
        self._u_inf_direction = None

    @property
    def u_inf(self):
        return self._u_inf

    @u_inf.setter
    def u_inf(self, value):
        self._u_inf = value

    @property
    def u_inf_direction(self):
        return self._u_inf_direction

    @u_inf_direction.setter
    def u_inf_direction(self, value):
        self._u_inf_direction = value


@gust
class one_minus_cos(BaseGust):
    r"""
    One minus cos gust (single bump)

        .. math:: U_z = \frac{u_{de}}{2}\left[1-\cos\left(\frac{2\pi x}{S}\right)\right]

    This gust can be used by using the setting ``gust_shape = '1-cos'`` in :class:`.GustVelocityField`.
    """
    gust_id = '1-cos'

    settings_types = dict()
    settings_default = dict()
    settings_description = dict()

    settings_types['gust_length'] = 'float'
    settings_default['gust_length'] = 0.0
    settings_description['gust_length'] = 'Length of gust'

    settings_types['gust_intensity'] = 'float'
    settings_default['gust_intensity'] = 0.0
    settings_description['gust_intensity'] = 'Intensity of the gust'

    setting_table = settings.SettingsTable()
    __doc__ += setting_table.generate(settings_types, settings_default, settings_description, doc_settings_description)

    def initialise(self, in_dict):
        self.settings = in_dict
        settings.to_custom_types(self.settings, self.settings_types, self.settings_default)

    def gust_shape(self, x, y, z, time=0):
        gust_length = self.settings['gust_length'].value
        gust_intensity = self.settings['gust_intensity'].value

        vel = np.zeros((3,))
        if x > 0.0 or x < -gust_length:
            return vel

        vel[2] = (1.0 - np.cos(2.0 * np.pi * x / gust_length)) * gust_intensity * 0.5
        return vel


@gust
class DARPA(BaseGust):
    r"""
    Discrete, non-uniform span model

    .. math:: U_z = \frac{u_{de}}{2}\left[1-\cos\left(\frac{2\pi x}{S}\right)\right]\cos\left(\frac{\pi y}{b}\right)

    This gust can be used by using the setting ``gust_shape = 'DARPA'`` in :class:`.GustVelocityField`.
    """
    gust_id = 'DARPA'

    settings_types = dict()
    settings_default = dict()
    settings_description = dict()

    settings_types['gust_length'] = 'float'
    settings_default['gust_length'] = 0.0
    settings_description['gust_length'] = 'Length of gust'

    settings_types['gust_intensity'] = 'float'
    settings_default['gust_intensity'] = 0.0
    settings_description['gust_intensity'] = 'Intensity of the gust'

    settings_types['span'] = 'float'
    settings_default['span'] = 0.
    settings_description['span'] = 'Wing span'

    setting_table = settings.SettingsTable()
    __doc__ += setting_table.generate(settings_types, settings_default, settings_description, doc_settings_description)

    def initialise(self, in_dict):
        self.settings = in_dict
        settings.to_custom_types(self.settings, self.settings_types, self.settings_default)

    def gust_shape(self, x, y, z, time=0):
        gust_length = self.settings['gust_length'].value
        gust_intensity = self.settings['gust_intensity'].value
        span = self.settings['span'].value

        vel = np.zeros((3,))
        if x > 0.0 or x < -gust_length:
            return vel

        vel[2] = (1.0 - np.cos(2.0 * np.pi * x / gust_length)) * gust_intensity * 0.5
        vel[2] *= -np.cos(y / span * np.pi)
        return vel


@gust
class continuous_sin(BaseGust):
    r"""
    Continuous sinusoidal gust model

    .. math:: U_z = \frac{u_{de}}{2}\sin\left(\frac{2\pi x}{S}\right)

    This gust can be used by using the setting ``gust_shape = 'continuous_sin'`` in :class:`GustVelocityField`.
    """
    gust_id = 'continuous_sin'
>>>>>>> 604b9e55

    The ``GustVelocityField`` class generates a gust profile velocity field, and the profile has the characteristics
    specified by the user.

    To call this generator, the ``generator_id = GustVelocityField`` shall be used.
    This is parsed as the value for the ``velocity_field_generator`` key in the desired aerodynamic solver's settings.

    Supported gusts:
        - 1-cos: Discrte gust model
            .. math:: U_z = \frac{u_{de}}{2}\left[1-\cos\left(\frac{2\pi x}{S}\right)\right]

<<<<<<< HEAD
        - DARPA: Discrete, non-uniform span model
            .. math:: U_z = \frac{u_{de}}{2}\left[1-\cos\left(\frac{2\pi x}{S}\right)\right]\cos\left(\frac{\pi y}{b}\right)

        - continuous_sin: Continuous sinusoidal gust model
            .. math:: U_z = \frac{u_{de}}{2}\sin\left(\frac{2\pi x}{S}\right)
=======
    setting_table = settings.SettingsTable()
    __doc__ += setting_table.generate(settings_types, settings_default, settings_description, doc_settings_description)

    def initialise(self, in_dict):
        self.settings = in_dict
        settings.to_custom_types(self.settings, self.settings_types, self.settings_default)
>>>>>>> 604b9e55

        - time varying: The inflow velocity changes with time but it is uniform in space. It is read from a 4 column file:
            .. math:: time[s] \Delta U_x \Delta U_y \Delta U_z

        - time varying global: Similar to the previous one but the velocity changes instanteneously in the whole flow field. It is not fed into the solid

    where, :math:`u_{de}` is the gust intensity, :math:`S` is the gust length and :math:`b` is the wing span.
    :math:`x` and :math:`y` refer to the chordwise and spanwise distance penetrated into the gust, respectively.

    See Also:
        .. py:class:: sharpy.utils.generator_interface.BaseGenerator

<<<<<<< HEAD
    """
    generator_id = 'GustVelocityField'
=======
@gust
class lateral_one_minus_cos(BaseGust):
    r"""
    This gust can be used by using the setting ``gust_shape = 'lateral 1-cos'`` in :class:`GustVelocityField`.
    """
    gust_id = 'lateral 1-cos'
>>>>>>> 604b9e55

    settings_types = dict()
    settings_default = dict()
    settings_description = dict()

<<<<<<< HEAD
    settings_types['u_inf'] = 'float'
    settings_default['u_inf'] = None
    settings_description['u_inf'] = 'Free stream velocity'

    settings_types['u_inf_direction'] = 'list(float)'
    settings_default['u_inf_direction'] = np.array([1.0, 0, 0])
    settings_description['u_inf_direction'] = 'Free stream velocity relative component'
=======
    settings_types['gust_length'] = 'float'
    settings_default['gust_length'] = 0.0
    settings_description['gust_length'] = 'Length of gust'

    settings_types['gust_intensity'] = 'float'
    settings_default['gust_intensity'] = 0.0
    settings_description['gust_intensity'] = 'Intensity of the gust'

    setting_table = settings.SettingsTable()
    __doc__ += setting_table.generate(settings_types, settings_default, settings_description, doc_settings_description)

    def initialise(self, in_dict):
        self.settings = in_dict
        settings.to_custom_types(self.settings, self.settings_types, self.settings_default)

    def gust_shape(self, x, y, z, time=0):
        gust_length = self.settings['gust_length'].value
        gust_intensity = self.settings['gust_intensity'].value

        vel = np.zeros((3,))
        if x > 0.0 or x < -gust_length:
            return vel

        vel[1] = (1.0 - np.cos(2.0 * np.pi * x / gust_length)) * gust_intensity * 0.5
        return vel


@gust
class time_varying(BaseGust):
    r"""
    The inflow velocity changes with time but it is uniform in space. It is read from a 4 column file:

    .. math:: time[s] \Delta U_x \Delta U_y \Delta U_z

    This gust can be used by using the setting ``gust_shape = 'time varying'`` in :class:.`GustVelocityField`.
    """
    gust_id = 'time varying'
>>>>>>> 604b9e55

    settings_types['gust_shape'] = 'str'
    settings_default['gust_shape'] = None
    settings_description['gust_shape'] = 'Gust profile shape'

<<<<<<< HEAD
    settings_types['gust_length'] = 'float'
    settings_default['gust_length'] = 0.0
    settings_description['gust_length'] = 'Length of gust'

    settings_types['gust_intensity'] = 'float'
    settings_default['gust_intensity'] = 0.0
    settings_description['gust_intensity'] = 'Intensity of the gust'

    settings_types['offset'] = 'float'
    settings_default['offset'] = 0.0
    settings_description['offset'] = 'Spatial offset of the gust with respect to origin'

    settings_types['span'] = 'float'
    settings_default['span'] = 0.
    settings_description['span'] = 'Wing span'
=======
    settings_types['file'] = 'str'
    settings_default['file'] = ''
    settings_description['file'] = 'File with the information'

    setting_table = settings.SettingsTable()
    __doc__ += setting_table.generate(settings_types, settings_default, settings_description, doc_settings_description)

    def __init__(self):
        super().__init__()

        self.file_info = None

    def initialise(self, in_dict):
        self.settings = in_dict
        settings.to_custom_types(self.settings, self.settings_types, self.settings_default)

        self.file_info = np.loadtxt(self.settings['file'])

    def gust_shape(self, x, y, z, time=0):
        vel = np.zeros((3,))
        d = np.dot(np.array([x, y, z]), self.u_inf_direction)
        if d > 0.0:
            return vel

        vel[0] = np.interp(d, -self.file_info[::-1, 0] * self.u_inf, self.file_info[::-1, 1])
        vel[1] = np.interp(d, -self.file_info[::-1, 0] * self.u_inf, self.file_info[::-1, 2])
        vel[2] = np.interp(d, -self.file_info[::-1, 0] * self.u_inf, self.file_info[::-1, 3])
        return vel


@gust
class time_varying_global(BaseGust):
    r"""
    Similar to the previous one but the velocity changes instanteneously in the whole flow field. It is not fed
    into the solid.

    This gust can be used by using the setting ``gust_shape = 'time varying global'`` in :class:`GustVelocityField`.
    """
    gust_id = 'time varying global'

    settings_types = dict()
    settings_default = dict()
    settings_description = dict()
>>>>>>> 604b9e55

    settings_types['file'] = 'str'
    settings_default['file'] = ''
    settings_description['file'] = 'File with the information (only for time varying)'

<<<<<<< HEAD
=======
    setting_table = settings.SettingsTable()
    __doc__ += setting_table.generate(settings_types, settings_default, settings_description, doc_settings_description)

    def __init__(self):
        super().__init__()

        self.file_info = None

    def initialise(self, in_dict):
        self.settings = in_dict
        settings.to_custom_types(self.settings, self.settings_types, self.settings_default)

        self.file_info = np.loadtxt(self.settings['file'])

    def gust_shape(self, x, y, z, time=0):
        vel = np.zeros((3,))

        vel[0] = np.interp(time, self.file_info[:, 0], self.file_info[:, 1])
        vel[1] = np.interp(time, self.file_info[:, 0], self.file_info[:, 2])
        vel[2] = np.interp(time, self.file_info[:, 0], self.file_info[:, 3])
        return vel


@gust
class span_sine(BaseGust):
    r"""
    This gust can be used by using the setting ``gust_shape = 'span sine'`` in :class:`GustVelocityField`.
    """
    gust_id = 'span sine'

    settings_types = dict()
    settings_default = dict()
    settings_description = dict()

    settings_types['gust_intensity'] = 'float'
    settings_default['gust_intensity'] = 0.0
    settings_description['gust_intensity'] = 'Intensity of the gust'

    settings_types['span'] = 'float'
    settings_default['span'] = 0.
    settings_description['span'] = 'Wing span'

>>>>>>> 604b9e55
    settings_types['periods_per_span'] = 'int'
    settings_default['periods_per_span'] = 1
    settings_description['periods_per_span'] = 'Number of times that the sine is repeated in the span of the wing'

    settings_types['perturbation_dir'] = 'list(float)'
    settings_default['perturbation_dir'] = np.array([0, 0, 1.])
    settings_description['perturbation_dir'] = 'Direction in which the perturbation will be applied in A FoR'

    settings_types['span_dir'] = 'list(float)'
    settings_default['span_dir'] = np.array([0, 1., 0])
    settings_description['span_dir'] = 'Direction of the span of the wing'

    settings_types['relative_motion'] = 'bool'
    settings_default['relative_motion'] = False
    settings_description['relative_motion'] = 'If true, the gust is convected with u_inf'

    setting_table = settings.SettingsTable()
    __doc__ += setting_table.generate(settings_types, settings_default, settings_description, doc_settings_description)

    def __init__(self):

        self.u_inf = 0.
        self.u_inf_direction = None
        self.file_info = None
        self.settings = dict()
        self.gust_shape = None

        self.implemented_gusts = []
        self.implemented_gusts.append('1-cos')
        self.implemented_gusts.append('DARPA')
        self.implemented_gusts.append('continuous_sin')
        self.implemented_gusts.append('lateral 1-cos')
        self.implemented_gusts.append('time varying')
        self.implemented_gusts.append('time varying global')
        self.implemented_gusts.append('span sine')

    def initialise(self, in_dict):
        self.settings = in_dict
        settings.to_custom_types(self.settings, self.settings_types, self.settings_default)

        # check that the gust type is valid
        if not (self.settings['gust_shape'] in self.implemented_gusts):
            raise AttributeError('The gust shape ' + self.settings['gust_shape'] + ' is not implemented')

<<<<<<< HEAD
        self.u_inf = self.in_dict['u_inf'].value
        self.u_inf_direction = self.in_dict['u_inf_direction']

        if self.settings['gust_shape'] == 'time varying':
            self.file_info = np.loadtxt(self.settings['file'])
        elif self.settings['gust_shape'] == 'time varying global':
            self.file_info = np.loadtxt(self.settings['file'])
=======
    def gust_shape(self, x, y, z, time=0):
        d = np.dot(np.array([x, y, z]), self.settings['span_dir'])
        if np.abs(d) <= self.settings['span_with_gust'].value / 2:
            vel = 0.5 * self.settings['gust_intensity'].value * np.sin(
                d * 2. * np.pi / (self.settings['span'].value / self.settings['periods_per_span'].value))
        else:
            vel = np.zeros((3,))

        return vel * self.settings['perturbation_dir']
>>>>>>> 604b9e55

        # Create the adequate gust interpolator
        if self.settings['gust_shape'] == '1-cos':
            def gust_shape(x, y, z, time=0):
                gust_length = self.settings['gust_length'].value
                gust_intensity = self.settings['gust_intensity'].value

                vel = np.zeros((3,))
                if x > 0.0 or x < -gust_length:
                    return vel

                vel[2] = (1.0 - np.cos(2.0*np.pi*x/gust_length))*gust_intensity*0.5
                return vel

        elif self.settings['gust_shape'] == 'DARPA':
            def gust_shape(x, y, z, time=0):
                gust_length = self.settings['gust_length'].value
                gust_intensity = self.settings['gust_intensity'].value
                span = self.settings['span'].value

                vel = np.zeros((3,))
                if x > 0.0 or x < -gust_length:
                    return vel

<<<<<<< HEAD
                vel[2] = (1.0 - np.cos(2.0*np.pi*x/gust_length))*gust_intensity*0.5
                vel[2] *= -np.cos(y/span*np.pi)
                return vel

        elif self.settings['gust_shape'] == 'continuous_sin':
            def gust_shape(x, y, z, time=0):
                gust_length = self.settings['gust_length'].value
                gust_intensity = self.settings['gust_intensity'].value

                vel = np.zeros((3,))
                if x > 0.0:
                    return vel
=======
    Notation: :math:`u_{de}` is the gust intensity, :math:`S` is the gust length and :math:`b` is the wing span.
    :math:`x` and :math:`y` refer to the chordwise and spanwise distance penetrated into the gust, respectively.

    Several gust profiles are available. Your chosen gust profile should be parsed to ``gust_shape`` and the
    corresponding settings as a dictionary to ``gust_parameters``.
>>>>>>> 604b9e55

                vel[2] = 0.5 * gust_intensity * np.sin(2 * np.pi * x / gust_length)
                return vel

        elif self.settings['gust_shape'] == 'lateral 1-cos':
            def gust_shape(x, y, z, time=0):
                gust_length = self.settings['gust_length'].value
                gust_intensity = self.settings['gust_intensity'].value

<<<<<<< HEAD
                vel = np.zeros((3,))
                if x > 0.0 or x < -gust_length:
                    return vel

                vel[1] = (1.0 - np.cos(2.0*np.pi*x/gust_length))*gust_intensity*0.5
                return vel
=======
    settings_types['u_inf'] = 'float'
    settings_default['u_inf'] = None
    settings_description['u_inf'] = 'Free stream velocity'

    settings_types['u_inf_direction'] = 'list(float)'
    settings_default['u_inf_direction'] = [1., 0., 0.]
    settings_description['u_inf_direction'] = 'Free stream velocity relative component'

    settings_types['offset'] = 'float'
    settings_default['offset'] = 0.0
    settings_description['offset'] = 'Spatial offset of the gust with respect to origin'
>>>>>>> 604b9e55

        elif self.settings['gust_shape'] == 'time varying':
            def gust_shape(x, y, z, time=0):
                vel = np.zeros((3,))
                d = np.dot(np.array([x, y, z]), self.settings['u_inf_direction'])
                if d > 0.0:
                    return vel

<<<<<<< HEAD
                vel[0] = np.interp(d, -self.file_info[::-1,0]*self.u_inf, self.file_info[::-1,1])
                vel[1] = np.interp(d, -self.file_info[::-1,0]*self.u_inf, self.file_info[::-1,2])
                vel[2] = np.interp(d, -self.file_info[::-1,0]*self.u_inf, self.file_info[::-1,3])
                return vel
=======
    settings_types['gust_shape'] = 'str'
    settings_default['gust_shape'] = None
    settings_description['gust_shape'] = 'Gust profile shape'

    settings_types['gust_parameters'] = 'dict'
    settings_default['gust_parameters'] = dict()
    settings_description['gust_parameters'] = 'Dictionary of parameters specific of the gust_shape selected'

    setting_table = settings.SettingsTable()
    __doc__ += setting_table.generate(settings_types, settings_default, settings_description, 'This generator takes'
                                                                                              'the following settings')
>>>>>>> 604b9e55

        elif self.settings['gust_shape'] == 'time varying global':
            def gust_shape(x, y, z, time=0):
                vel = np.zeros((3,))

<<<<<<< HEAD
                vel[0] = np.interp(time, self.file_info[:,0], self.file_info[:,1])
                vel[1] = np.interp(time, self.file_info[:,0], self.file_info[:,2])
                vel[2] = np.interp(time, self.file_info[:,0], self.file_info[:,3])
                return vel

        elif self.settings['gust_shape'] == 'span sine':
            def gust_shape(x, y, z, time=0):
=======
        self.settings = dict()
        self.gust = None
        self.u_inf = None
        self.u_inf_direction = None

        self.implemented_gusts = dict_of_gusts

    def initialise(self, in_dict):
        self.settings = in_dict
        settings.to_custom_types(self.settings, self.settings_types, self.settings_default)
>>>>>>> 604b9e55

                d = np.dot(np.array([x, y, z]), self.settings['span_dir'])
                vel = 0.5*self.settings['gust_intensity'].value*np.sin(d*2.*np.pi/(self.settings['span'].value/self.settings['periods_per_span'].value))

<<<<<<< HEAD
                return vel*self.settings['perturbation_dir']

        self.gust_shape = gust_shape
=======
        self.gust = dict_of_gusts[self.settings['gust_shape']]()

        # backward compatibility
        temp_settings = self.settings['gust_parameters'].copy()
        for key, value in self.settings.items():
            if not key == 'gust_parameters':
                temp_settings[key] = value

        self.u_inf = self.settings['u_inf']
        self.u_inf_direction = self.settings['u_inf_direction']

        # set gust properties
        self.gust.u_inf = self.u_inf
        self.gust.u_inf_direction = self.u_inf_direction

        self.gust.initialise(temp_settings)
>>>>>>> 604b9e55

    def generate(self, params, uext):
        zeta = params['zeta']
        override = params['override']
        if self.settings['gust_shape'] == 'span sine':
            ts = 0
            t = 0
            dt = 0
        else:
            ts = params['ts']
            t = params['t']
            dt = params['dt']
            
        for_pos = params['for_pos'][0:3]

        for i_surf in range(len(zeta)):
            if override:
                uext[i_surf].fill(0.0)

            for i in range(zeta[i_surf].shape[1]):
                for j in range(zeta[i_surf].shape[2]):
                    total_offset_val = self.settings['offset'].value
                    if self.settings['relative_motion']:
<<<<<<< HEAD
                        uext[i_surf][:, i, j] += self.u_inf*self.u_inf_direction
                        total_offset_val -= self.u_inf*t

                    total_offset = total_offset_val*self.settings['u_inf_direction'] + for_pos
                    uext[i_surf][:, i, j] += self.gust_shape(
=======
                        uext[i_surf][:, i, j] += self.settings['u_inf'].value * self.settings['u_inf_direction']
                        total_offset_val -= self.settings['u_inf'].value * t

                    total_offset = total_offset_val * self.settings['u_inf_direction'] + for_pos
                    uext[i_surf][:, i, j] += self.gust.gust_shape(
>>>>>>> 604b9e55
                        zeta[i_surf][0, i, j] + total_offset[0],
                        zeta[i_surf][1, i, j] + total_offset[1],
                        zeta[i_surf][2, i, j] + total_offset[2],
                        t
                    )<|MERGE_RESOLUTION|>--- conflicted
+++ resolved
@@ -16,23 +16,12 @@
 
 """
 import numpy as np
-<<<<<<< HEAD
-
-=======
 from abc import ABCMeta
->>>>>>> 604b9e55
 import sharpy.utils.generator_interface as generator_interface
 import sharpy.utils.settings as settings
 
-
-<<<<<<< HEAD
-@generator_interface.generator
-class GustVelocityField(generator_interface.BaseGenerator):
-    r"""
-    Gust Velocity Field Generator
-
-    ``GustVelocityField`` is a class inherited from ``BaseGenerator``
-=======
+dict_of_gusts = {}
+
 doc_settings_description = 'The ``GustVelocityField`` generator takes the following settings as a dictionary assigned' \
                            'to ``gust_parameters``.'
 
@@ -176,69 +165,11 @@
     This gust can be used by using the setting ``gust_shape = 'continuous_sin'`` in :class:`GustVelocityField`.
     """
     gust_id = 'continuous_sin'
->>>>>>> 604b9e55
-
-    The ``GustVelocityField`` class generates a gust profile velocity field, and the profile has the characteristics
-    specified by the user.
-
-    To call this generator, the ``generator_id = GustVelocityField`` shall be used.
-    This is parsed as the value for the ``velocity_field_generator`` key in the desired aerodynamic solver's settings.
-
-    Supported gusts:
-        - 1-cos: Discrte gust model
-            .. math:: U_z = \frac{u_{de}}{2}\left[1-\cos\left(\frac{2\pi x}{S}\right)\right]
-
-<<<<<<< HEAD
-        - DARPA: Discrete, non-uniform span model
-            .. math:: U_z = \frac{u_{de}}{2}\left[1-\cos\left(\frac{2\pi x}{S}\right)\right]\cos\left(\frac{\pi y}{b}\right)
-
-        - continuous_sin: Continuous sinusoidal gust model
-            .. math:: U_z = \frac{u_{de}}{2}\sin\left(\frac{2\pi x}{S}\right)
-=======
-    setting_table = settings.SettingsTable()
-    __doc__ += setting_table.generate(settings_types, settings_default, settings_description, doc_settings_description)
-
-    def initialise(self, in_dict):
-        self.settings = in_dict
-        settings.to_custom_types(self.settings, self.settings_types, self.settings_default)
->>>>>>> 604b9e55
-
-        - time varying: The inflow velocity changes with time but it is uniform in space. It is read from a 4 column file:
-            .. math:: time[s] \Delta U_x \Delta U_y \Delta U_z
-
-        - time varying global: Similar to the previous one but the velocity changes instanteneously in the whole flow field. It is not fed into the solid
-
-    where, :math:`u_{de}` is the gust intensity, :math:`S` is the gust length and :math:`b` is the wing span.
-    :math:`x` and :math:`y` refer to the chordwise and spanwise distance penetrated into the gust, respectively.
-
-    See Also:
-        .. py:class:: sharpy.utils.generator_interface.BaseGenerator
-
-<<<<<<< HEAD
-    """
-    generator_id = 'GustVelocityField'
-=======
-@gust
-class lateral_one_minus_cos(BaseGust):
-    r"""
-    This gust can be used by using the setting ``gust_shape = 'lateral 1-cos'`` in :class:`GustVelocityField`.
-    """
-    gust_id = 'lateral 1-cos'
->>>>>>> 604b9e55
-
-    settings_types = dict()
-    settings_default = dict()
-    settings_description = dict()
-
-<<<<<<< HEAD
-    settings_types['u_inf'] = 'float'
-    settings_default['u_inf'] = None
-    settings_description['u_inf'] = 'Free stream velocity'
-
-    settings_types['u_inf_direction'] = 'list(float)'
-    settings_default['u_inf_direction'] = np.array([1.0, 0, 0])
-    settings_description['u_inf_direction'] = 'Free stream velocity relative component'
-=======
+
+    settings_types = dict()
+    settings_default = dict()
+    settings_description = dict()
+
     settings_types['gust_length'] = 'float'
     settings_default['gust_length'] = 0.0
     settings_description['gust_length'] = 'Length of gust'
@@ -259,30 +190,24 @@
         gust_intensity = self.settings['gust_intensity'].value
 
         vel = np.zeros((3,))
-        if x > 0.0 or x < -gust_length:
+        if x > 0.0:
             return vel
 
-        vel[1] = (1.0 - np.cos(2.0 * np.pi * x / gust_length)) * gust_intensity * 0.5
-        return vel
-
-
-@gust
-class time_varying(BaseGust):
-    r"""
-    The inflow velocity changes with time but it is uniform in space. It is read from a 4 column file:
-
-    .. math:: time[s] \Delta U_x \Delta U_y \Delta U_z
-
-    This gust can be used by using the setting ``gust_shape = 'time varying'`` in :class:.`GustVelocityField`.
-    """
-    gust_id = 'time varying'
->>>>>>> 604b9e55
-
-    settings_types['gust_shape'] = 'str'
-    settings_default['gust_shape'] = None
-    settings_description['gust_shape'] = 'Gust profile shape'
-
-<<<<<<< HEAD
+        vel[2] = 0.5 * gust_intensity * np.sin(2 * np.pi * x / gust_length)
+        return vel
+
+
+@gust
+class lateral_one_minus_cos(BaseGust):
+    r"""
+    This gust can be used by using the setting ``gust_shape = 'lateral 1-cos'`` in :class:`GustVelocityField`.
+    """
+    gust_id = 'lateral 1-cos'
+
+    settings_types = dict()
+    settings_default = dict()
+    settings_description = dict()
+
     settings_types['gust_length'] = 'float'
     settings_default['gust_length'] = 0.0
     settings_description['gust_length'] = 'Length of gust'
@@ -291,108 +216,130 @@
     settings_default['gust_intensity'] = 0.0
     settings_description['gust_intensity'] = 'Intensity of the gust'
 
-    settings_types['offset'] = 'float'
-    settings_default['offset'] = 0.0
-    settings_description['offset'] = 'Spatial offset of the gust with respect to origin'
+    setting_table = settings.SettingsTable()
+    __doc__ += setting_table.generate(settings_types, settings_default, settings_description, doc_settings_description)
+
+    def initialise(self, in_dict):
+        self.settings = in_dict
+        settings.to_custom_types(self.settings, self.settings_types, self.settings_default)
+
+    def gust_shape(self, x, y, z, time=0):
+        gust_length = self.settings['gust_length'].value
+        gust_intensity = self.settings['gust_intensity'].value
+
+        vel = np.zeros((3,))
+        if x > 0.0 or x < -gust_length:
+            return vel
+
+        vel[1] = (1.0 - np.cos(2.0 * np.pi * x / gust_length)) * gust_intensity * 0.5
+        return vel
+
+
+@gust
+class time_varying(BaseGust):
+    r"""
+    The inflow velocity changes with time but it is uniform in space. It is read from a 4 column file:
+
+    .. math:: time[s] \Delta U_x \Delta U_y \Delta U_z
+
+    This gust can be used by using the setting ``gust_shape = 'time varying'`` in :class:.`GustVelocityField`.
+    """
+    gust_id = 'time varying'
+
+    settings_types = dict()
+    settings_default = dict()
+    settings_description = dict()
+
+    settings_types['file'] = 'str'
+    settings_default['file'] = ''
+    settings_description['file'] = 'File with the information'
+
+    setting_table = settings.SettingsTable()
+    __doc__ += setting_table.generate(settings_types, settings_default, settings_description, doc_settings_description)
+
+    def __init__(self):
+        super().__init__()
+
+        self.file_info = None
+
+    def initialise(self, in_dict):
+        self.settings = in_dict
+        settings.to_custom_types(self.settings, self.settings_types, self.settings_default)
+
+        self.file_info = np.loadtxt(self.settings['file'])
+
+    def gust_shape(self, x, y, z, time=0):
+        vel = np.zeros((3,))
+        d = np.dot(np.array([x, y, z]), self.u_inf_direction)
+        if d > 0.0:
+            return vel
+
+        vel[0] = np.interp(d, -self.file_info[::-1, 0] * self.u_inf, self.file_info[::-1, 1])
+        vel[1] = np.interp(d, -self.file_info[::-1, 0] * self.u_inf, self.file_info[::-1, 2])
+        vel[2] = np.interp(d, -self.file_info[::-1, 0] * self.u_inf, self.file_info[::-1, 3])
+        return vel
+
+
+@gust
+class time_varying_global(BaseGust):
+    r"""
+    Similar to the previous one but the velocity changes instanteneously in the whole flow field. It is not fed
+    into the solid.
+
+    This gust can be used by using the setting ``gust_shape = 'time varying global'`` in :class:`GustVelocityField`.
+    """
+    gust_id = 'time varying global'
+
+    settings_types = dict()
+    settings_default = dict()
+    settings_description = dict()
+
+    settings_types['file'] = 'str'
+    settings_default['file'] = ''
+    settings_description['file'] = 'File with the information (only for time varying)'
+
+    setting_table = settings.SettingsTable()
+    __doc__ += setting_table.generate(settings_types, settings_default, settings_description, doc_settings_description)
+
+    def __init__(self):
+        super().__init__()
+
+        self.file_info = None
+
+    def initialise(self, in_dict):
+        self.settings = in_dict
+        settings.to_custom_types(self.settings, self.settings_types, self.settings_default)
+
+        self.file_info = np.loadtxt(self.settings['file'])
+
+    def gust_shape(self, x, y, z, time=0):
+        vel = np.zeros((3,))
+
+        vel[0] = np.interp(time, self.file_info[:, 0], self.file_info[:, 1])
+        vel[1] = np.interp(time, self.file_info[:, 0], self.file_info[:, 2])
+        vel[2] = np.interp(time, self.file_info[:, 0], self.file_info[:, 3])
+        return vel
+
+
+@gust
+class span_sine(BaseGust):
+    r"""
+    This gust can be used by using the setting ``gust_shape = 'span sine'`` in :class:`GustVelocityField`.
+    """
+    gust_id = 'span sine'
+
+    settings_types = dict()
+    settings_default = dict()
+    settings_description = dict()
+
+    settings_types['gust_intensity'] = 'float'
+    settings_default['gust_intensity'] = 0.0
+    settings_description['gust_intensity'] = 'Intensity of the gust'
 
     settings_types['span'] = 'float'
     settings_default['span'] = 0.
     settings_description['span'] = 'Wing span'
-=======
-    settings_types['file'] = 'str'
-    settings_default['file'] = ''
-    settings_description['file'] = 'File with the information'
-
-    setting_table = settings.SettingsTable()
-    __doc__ += setting_table.generate(settings_types, settings_default, settings_description, doc_settings_description)
-
-    def __init__(self):
-        super().__init__()
-
-        self.file_info = None
-
-    def initialise(self, in_dict):
-        self.settings = in_dict
-        settings.to_custom_types(self.settings, self.settings_types, self.settings_default)
-
-        self.file_info = np.loadtxt(self.settings['file'])
-
-    def gust_shape(self, x, y, z, time=0):
-        vel = np.zeros((3,))
-        d = np.dot(np.array([x, y, z]), self.u_inf_direction)
-        if d > 0.0:
-            return vel
-
-        vel[0] = np.interp(d, -self.file_info[::-1, 0] * self.u_inf, self.file_info[::-1, 1])
-        vel[1] = np.interp(d, -self.file_info[::-1, 0] * self.u_inf, self.file_info[::-1, 2])
-        vel[2] = np.interp(d, -self.file_info[::-1, 0] * self.u_inf, self.file_info[::-1, 3])
-        return vel
-
-
-@gust
-class time_varying_global(BaseGust):
-    r"""
-    Similar to the previous one but the velocity changes instanteneously in the whole flow field. It is not fed
-    into the solid.
-
-    This gust can be used by using the setting ``gust_shape = 'time varying global'`` in :class:`GustVelocityField`.
-    """
-    gust_id = 'time varying global'
-
-    settings_types = dict()
-    settings_default = dict()
-    settings_description = dict()
->>>>>>> 604b9e55
-
-    settings_types['file'] = 'str'
-    settings_default['file'] = ''
-    settings_description['file'] = 'File with the information (only for time varying)'
-
-<<<<<<< HEAD
-=======
-    setting_table = settings.SettingsTable()
-    __doc__ += setting_table.generate(settings_types, settings_default, settings_description, doc_settings_description)
-
-    def __init__(self):
-        super().__init__()
-
-        self.file_info = None
-
-    def initialise(self, in_dict):
-        self.settings = in_dict
-        settings.to_custom_types(self.settings, self.settings_types, self.settings_default)
-
-        self.file_info = np.loadtxt(self.settings['file'])
-
-    def gust_shape(self, x, y, z, time=0):
-        vel = np.zeros((3,))
-
-        vel[0] = np.interp(time, self.file_info[:, 0], self.file_info[:, 1])
-        vel[1] = np.interp(time, self.file_info[:, 0], self.file_info[:, 2])
-        vel[2] = np.interp(time, self.file_info[:, 0], self.file_info[:, 3])
-        return vel
-
-
-@gust
-class span_sine(BaseGust):
-    r"""
-    This gust can be used by using the setting ``gust_shape = 'span sine'`` in :class:`GustVelocityField`.
-    """
-    gust_id = 'span sine'
-
-    settings_types = dict()
-    settings_default = dict()
-    settings_description = dict()
-
-    settings_types['gust_intensity'] = 'float'
-    settings_default['gust_intensity'] = 0.0
-    settings_description['gust_intensity'] = 'Intensity of the gust'
-
-    settings_types['span'] = 'float'
-    settings_default['span'] = 0.
-    settings_description['span'] = 'Wing span'
-
->>>>>>> 604b9e55
+
     settings_types['periods_per_span'] = 'int'
     settings_default['periods_per_span'] = 1
     settings_description['periods_per_span'] = 'Number of times that the sine is repeated in the span of the wing'
@@ -405,47 +352,20 @@
     settings_default['span_dir'] = np.array([0, 1., 0])
     settings_description['span_dir'] = 'Direction of the span of the wing'
 
-    settings_types['relative_motion'] = 'bool'
-    settings_default['relative_motion'] = False
-    settings_description['relative_motion'] = 'If true, the gust is convected with u_inf'
-
-    setting_table = settings.SettingsTable()
-    __doc__ += setting_table.generate(settings_types, settings_default, settings_description, doc_settings_description)
-
-    def __init__(self):
-
-        self.u_inf = 0.
-        self.u_inf_direction = None
-        self.file_info = None
-        self.settings = dict()
-        self.gust_shape = None
-
-        self.implemented_gusts = []
-        self.implemented_gusts.append('1-cos')
-        self.implemented_gusts.append('DARPA')
-        self.implemented_gusts.append('continuous_sin')
-        self.implemented_gusts.append('lateral 1-cos')
-        self.implemented_gusts.append('time varying')
-        self.implemented_gusts.append('time varying global')
-        self.implemented_gusts.append('span sine')
-
-    def initialise(self, in_dict):
-        self.settings = in_dict
-        settings.to_custom_types(self.settings, self.settings_types, self.settings_default)
-
-        # check that the gust type is valid
-        if not (self.settings['gust_shape'] in self.implemented_gusts):
-            raise AttributeError('The gust shape ' + self.settings['gust_shape'] + ' is not implemented')
-
-<<<<<<< HEAD
-        self.u_inf = self.in_dict['u_inf'].value
-        self.u_inf_direction = self.in_dict['u_inf_direction']
-
-        if self.settings['gust_shape'] == 'time varying':
-            self.file_info = np.loadtxt(self.settings['file'])
-        elif self.settings['gust_shape'] == 'time varying global':
-            self.file_info = np.loadtxt(self.settings['file'])
-=======
+    settings_types['span_with_gust'] = 'float'
+    settings_default['span_with_gust'] = 0.
+    settings_description['span_with_gust'] = 'Extension of the span to which the gust will be applied'
+
+    setting_table = settings.SettingsTable()
+    __doc__ += setting_table.generate(settings_types, settings_default, settings_description, doc_settings_description)
+
+    def initialise(self, in_dict):
+        self.settings = in_dict
+        settings.to_custom_types(self.settings, self.settings_types, self.settings_default)
+
+        if self.settings['span_with_gust'].value == 0:
+            self.settings['span_with_gust'] = self.settings['span']
+
     def gust_shape(self, x, y, z, time=0):
         d = np.dot(np.array([x, y, z]), self.settings['span_dir'])
         if np.abs(d) <= self.settings['span_with_gust'].value / 2:
@@ -455,68 +375,34 @@
             vel = np.zeros((3,))
 
         return vel * self.settings['perturbation_dir']
->>>>>>> 604b9e55
-
-        # Create the adequate gust interpolator
-        if self.settings['gust_shape'] == '1-cos':
-            def gust_shape(x, y, z, time=0):
-                gust_length = self.settings['gust_length'].value
-                gust_intensity = self.settings['gust_intensity'].value
-
-                vel = np.zeros((3,))
-                if x > 0.0 or x < -gust_length:
-                    return vel
-
-                vel[2] = (1.0 - np.cos(2.0*np.pi*x/gust_length))*gust_intensity*0.5
-                return vel
-
-        elif self.settings['gust_shape'] == 'DARPA':
-            def gust_shape(x, y, z, time=0):
-                gust_length = self.settings['gust_length'].value
-                gust_intensity = self.settings['gust_intensity'].value
-                span = self.settings['span'].value
-
-                vel = np.zeros((3,))
-                if x > 0.0 or x < -gust_length:
-                    return vel
-
-<<<<<<< HEAD
-                vel[2] = (1.0 - np.cos(2.0*np.pi*x/gust_length))*gust_intensity*0.5
-                vel[2] *= -np.cos(y/span*np.pi)
-                return vel
-
-        elif self.settings['gust_shape'] == 'continuous_sin':
-            def gust_shape(x, y, z, time=0):
-                gust_length = self.settings['gust_length'].value
-                gust_intensity = self.settings['gust_intensity'].value
-
-                vel = np.zeros((3,))
-                if x > 0.0:
-                    return vel
-=======
+
+
+@generator_interface.generator
+class GustVelocityField(generator_interface.BaseGenerator):
+    r"""
+    Gust Velocity Field Generator
+
+    ``GustVelocityField`` is a class inherited from ``BaseGenerator``
+
+    The ``GustVelocityField`` class generates a gust profile velocity field, and the profile has the characteristics
+    specified by the user.
+
+    To call this generator, the ``generator_id = GustVelocityField`` shall be used.
+    This is parsed as the value for the ``velocity_field_generator`` key in the desired aerodynamic solver's settings.
+
     Notation: :math:`u_{de}` is the gust intensity, :math:`S` is the gust length and :math:`b` is the wing span.
     :math:`x` and :math:`y` refer to the chordwise and spanwise distance penetrated into the gust, respectively.
 
     Several gust profiles are available. Your chosen gust profile should be parsed to ``gust_shape`` and the
     corresponding settings as a dictionary to ``gust_parameters``.
->>>>>>> 604b9e55
-
-                vel[2] = 0.5 * gust_intensity * np.sin(2 * np.pi * x / gust_length)
-                return vel
-
-        elif self.settings['gust_shape'] == 'lateral 1-cos':
-            def gust_shape(x, y, z, time=0):
-                gust_length = self.settings['gust_length'].value
-                gust_intensity = self.settings['gust_intensity'].value
-
-<<<<<<< HEAD
-                vel = np.zeros((3,))
-                if x > 0.0 or x < -gust_length:
-                    return vel
-
-                vel[1] = (1.0 - np.cos(2.0*np.pi*x/gust_length))*gust_intensity*0.5
-                return vel
-=======
+
+    """
+    generator_id = 'GustVelocityField'
+
+    settings_types = dict()
+    settings_default = dict()
+    settings_description = dict()
+
     settings_types['u_inf'] = 'float'
     settings_default['u_inf'] = None
     settings_description['u_inf'] = 'Free stream velocity'
@@ -528,21 +414,11 @@
     settings_types['offset'] = 'float'
     settings_default['offset'] = 0.0
     settings_description['offset'] = 'Spatial offset of the gust with respect to origin'
->>>>>>> 604b9e55
-
-        elif self.settings['gust_shape'] == 'time varying':
-            def gust_shape(x, y, z, time=0):
-                vel = np.zeros((3,))
-                d = np.dot(np.array([x, y, z]), self.settings['u_inf_direction'])
-                if d > 0.0:
-                    return vel
-
-<<<<<<< HEAD
-                vel[0] = np.interp(d, -self.file_info[::-1,0]*self.u_inf, self.file_info[::-1,1])
-                vel[1] = np.interp(d, -self.file_info[::-1,0]*self.u_inf, self.file_info[::-1,2])
-                vel[2] = np.interp(d, -self.file_info[::-1,0]*self.u_inf, self.file_info[::-1,3])
-                return vel
-=======
+
+    settings_types['relative_motion'] = 'bool'
+    settings_default['relative_motion'] = False
+    settings_description['relative_motion'] = 'If true, the gust is convected with u_inf'
+
     settings_types['gust_shape'] = 'str'
     settings_default['gust_shape'] = None
     settings_description['gust_shape'] = 'Gust profile shape'
@@ -554,21 +430,9 @@
     setting_table = settings.SettingsTable()
     __doc__ += setting_table.generate(settings_types, settings_default, settings_description, 'This generator takes'
                                                                                               'the following settings')
->>>>>>> 604b9e55
-
-        elif self.settings['gust_shape'] == 'time varying global':
-            def gust_shape(x, y, z, time=0):
-                vel = np.zeros((3,))
-
-<<<<<<< HEAD
-                vel[0] = np.interp(time, self.file_info[:,0], self.file_info[:,1])
-                vel[1] = np.interp(time, self.file_info[:,0], self.file_info[:,2])
-                vel[2] = np.interp(time, self.file_info[:,0], self.file_info[:,3])
-                return vel
-
-        elif self.settings['gust_shape'] == 'span sine':
-            def gust_shape(x, y, z, time=0):
-=======
+
+    def __init__(self):
+
         self.settings = dict()
         self.gust = None
         self.u_inf = None
@@ -579,16 +443,11 @@
     def initialise(self, in_dict):
         self.settings = in_dict
         settings.to_custom_types(self.settings, self.settings_types, self.settings_default)
->>>>>>> 604b9e55
-
-                d = np.dot(np.array([x, y, z]), self.settings['span_dir'])
-                vel = 0.5*self.settings['gust_intensity'].value*np.sin(d*2.*np.pi/(self.settings['span'].value/self.settings['periods_per_span'].value))
-
-<<<<<<< HEAD
-                return vel*self.settings['perturbation_dir']
-
-        self.gust_shape = gust_shape
-=======
+
+        # check that the gust type is valid
+        if not (self.settings['gust_shape'] in self.implemented_gusts):
+            raise AttributeError('The gust shape ' + self.settings['gust_shape'] + ' is not implemented')
+
         self.gust = dict_of_gusts[self.settings['gust_shape']]()
 
         # backward compatibility
@@ -605,7 +464,6 @@
         self.gust.u_inf_direction = self.u_inf_direction
 
         self.gust.initialise(temp_settings)
->>>>>>> 604b9e55
 
     def generate(self, params, uext):
         zeta = params['zeta']
@@ -618,7 +476,7 @@
             ts = params['ts']
             t = params['t']
             dt = params['dt']
-            
+
         for_pos = params['for_pos'][0:3]
 
         for i_surf in range(len(zeta)):
@@ -629,19 +487,11 @@
                 for j in range(zeta[i_surf].shape[2]):
                     total_offset_val = self.settings['offset'].value
                     if self.settings['relative_motion']:
-<<<<<<< HEAD
-                        uext[i_surf][:, i, j] += self.u_inf*self.u_inf_direction
-                        total_offset_val -= self.u_inf*t
-
-                    total_offset = total_offset_val*self.settings['u_inf_direction'] + for_pos
-                    uext[i_surf][:, i, j] += self.gust_shape(
-=======
                         uext[i_surf][:, i, j] += self.settings['u_inf'].value * self.settings['u_inf_direction']
                         total_offset_val -= self.settings['u_inf'].value * t
 
                     total_offset = total_offset_val * self.settings['u_inf_direction'] + for_pos
                     uext[i_surf][:, i, j] += self.gust.gust_shape(
->>>>>>> 604b9e55
                         zeta[i_surf][0, i, j] + total_offset[0],
                         zeta[i_surf][1, i, j] + total_offset[1],
                         zeta[i_surf][2, i, j] + total_offset[2],
