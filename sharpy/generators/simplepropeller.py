import numpy as np
import sympy as sym
import scipy.special as sp
import sharpy.utils.algebra as algebra

import sharpy.utils.generator_interface as generator_interface
import sharpy.utils.settings as settings
import sharpy.utils.exceptions as exc

@generator_interface.generator
class SimplePropeller(generator_interface.BaseGenerator):
    r"""
    Simple propeller velocity field.

    ``SimplePropeller`` is a class inherited from ``BaseGenerator``

    Args:

            ===================  ===============  =================================================  ===================
            Name                 Type             Description                                        Default
            ===================  ===============  =================================================  ===================
            ===================  ===============  =================================================  ===================

    Attributes:
        settings_types (dict): Acceptable data types of the input data
        settings_default (dict): Default values for input data should the user not provide them

    See Also:
        .. py:class:: sharpy.utils.generator_interface.BaseGenerator

    """
    generator_id = 'SimplePropeller'

    def __init__(self):
        self.in_dict = dict()
        self.settings_types = dict()
        self.settings_default = dict()

        # INPUTS
        # Radius of propeller
        # Omega = rotational velocity in rpm

<<<<<<< HEAD
        # TODO this u_inf needs to be an input in real time
=======
        self.settings_types['u_inf'] = 'float'
        self.settings_default['u_inf'] = None

        self.settings_types['u_inf_direction'] = 'list(float)'
        self.settings_default['u_inf_direction'] = np.array([1.0, 0, 0])
>>>>>>> 3692d0c6

        self.settings_types['radius'] = 'float'
        self.settings_default['radius'] = None

        self.settings_types['omega'] = 'float'
        self.settings_default['omega'] = None

<<<<<<< HEAD
        self.settings_types['node_global'] = 'int'
        self.settings_default['node_global'] = None
=======
        self.settings_types['gust_shape'] = 'str'
        self.settings_default['gust_shape'] = None

        self.settings_types['gust_length'] = 'float'
        self.settings_default['gust_length'] = 0.0

        self.settings_types['gust_intensity'] = 'float'
        self.settings_default['gust_intensity'] = 0.0

        self.settings_types['offset'] = 'float'
        self.settings_default['offset'] = 0.0

        self.settings_types['span'] = 'float'
        self.settings_default['span'] = 0.

        self.settings_types['file'] = 'str'
        self.settings_default['file'] = ''

        self.settings_types['relative_motion'] = 'bool'
        self.settings_default['relative_motion'] = False

        self.u_inf = 0.
        self.u_inf_direction = None

        self.file_info = None

        self.implemented_gusts = []
        self.implemented_gusts.append('1-cos')
>>>>>>> 3692d0c6

        self.settings_types['element_node'] = 'list(int)' # 2 element vector.
        self.settings_default['element_node'] = None  # [i_elem, i_node_local]

        self.settings_types['offset'] = 'list(float)'
        self.settings_default['offset'] = np.zeros((3,))


        self.settings_types['direction_type'] = 'str'
        self.settings_default['direction_type'] = 'material'
        # Supported directions:
        # "u_inf"
        # fixed in "material" FoR
        # fixed in "body-fixed" FoR

        # TODO write documentation
        self.settings_types['direction_input'] = 'list(float)'
        self.settings_default['direction_input'] = np.array([0.0, -1.0, 0.0])

<<<<<<< HEAD
        self.settings_types['u_inf'] = 'float'
        self.settings_default['u_inf'] = None

        self.settings_types['u_inf_direction'] = 'list(float)'
        self.settings_default['u_inf_direction'] = np.array([1.0, 0.0, 0.0])

        self.settings_types['sigma_cutoff'] = 'float'
        self.settings_default['sigma_cutoff'] = 2.


        self.settings = dict()

    def initialise(self, in_dict):
        self.in_dict = in_dict
        settings.to_custom_types(self.in_dict, self.settings_types, self.settings_default)
        self.settings = self.in_dict

        self.lambd = self.settings['omega'].value*self.settings['radius'].value/self.settings['u_inf'].value

=======
>>>>>>> 3692d0c6
    # PROPELLER WAKE MODEL
    # IN: GAMMA_T, GAMMA_TOT, GAMMA_L, ZETA, POS (G FoR), ORIENTATION(G FoR)
    # OUT: U_EXT AT THE GRID POINTS ZETA
    # def propeller_wake(self, gamma_t, gamma_tot, gamma_l, zeta, pos_g, orientation_g, u_ext_g):
    def generate(self, params, uext):
        zeta = params['zeta']
        for_pos = params['for_pos']
        override = params['override']
<<<<<<< HEAD
        try:
            ts = params['ts']
            dt = params['dt']
            t = params['t']
        except KeyError:
            pass
        pos = params['pos'] # nodal position in A FoR
        psi = params['psi'] # CRV
        self.quat = params['quat']
        # TODO write documentation of params

        R = self.settings['radius'].value
        #TODO implement propeller model for populating gamma_t, gamma_tot and gamma_l
        gamma_t = 1
        gamma_tot = 2
        gamma_l = gamma_tot*0.5/(np.pi*R)

        # checks that the input_type is supported and returns rotation matrix and offset in g FoR
        rotation_to_G = np.zeros((3, 3))
        if self.settings['direction_type'] == 'material':
            i_node_global = self.settings['node_global'].value
            i_elem = self.settings['element_node'][0]
            i_node_local = self.settings['element_node'][1]

            self.node_pos = pos[i_node_global, :]
            self.node_crv = psi[i_elem, i_node_local, :]

            # rotation from B to A
            self.rotation_AB = algebra.crv2rotation(self.node_crv)

            # rotation from A to G
            self.rotation_GA = algebra.quat2rotation(self.quat)

            # composed rotation
            # this makes rotation_to_G == rotation_GB
            self.rotation_to_G = np.dot(self.rotation_GA, self.rotation_AB)

            self.direction_B_FoR = self.settings['direction_input']

            # propeller position in B FoR
            self.propeller_position_B_wrt_A_origin = np.dot(self.rotation_AB.T, self.node_pos) + self.settings['offset']

        elif self.settings['direction_type'] == 'body-fixed':
            raise NotImplementedError('Body-fixed propeller direction is not yet supported!')
        elif self.settings['direction_type'] == 'u_inf':
            raise NotImplementedError('u_inf propeller direction is not yet supported!')
        else:
            raise NotImplementedError(self.settings['direction_type'] + ' propeller direction is not yet supported!')

        # define the rotation matrix from P to B
        self.define_coordinates()



        # ====================================================================================================== #
        # Material frame of reference (B frame) that has Propeller
        # These are imported from structural solver at each time step
        # Alfonso's help is necessary. How can the B frame be imported?
        # Can the time histories propeller coordinate [rp, rx, ry, rz] be exported as paraview data file?
        rp0 = np.array([[0], [0], [0]])  # B-frame origin vector defined in G-frame
        rx0 = np.array([[1], [0], [0]])  # B-frame axis-direction vector defined in G-frame
        ry0 = np.array([[0], [1], [0]])  # B-frame chord-direction vector defined in G-frame
        rz0 = np.array([[0], [0], [1]])  # B-frame surface-normal vector defined in G-frame
        # ====================================================================================================== #

        yp = -1  # Propeller-coordinate origin defined in material frame of reference
        zp = 0  # Propeller-coordinate origin defined in material frame of reference
        angle_rx = 180/180*np.pi - 0/180*np.pi  # Pitch angle wrt material frame of reference
        angle_rz = 0/180*np.pi  # Yaw angle wrt propeller coordinate considering pitch

        # rp, rx, ry, rz = self.propeller_coordinate(rp0, rx0, ry0, rz0, yp, zp, angle_rx, angle_rz)
        # # rotation matrix from p to G
        # rot_pg = np.hstack([rx, ry, rz])

        self.ex = np.array([[1.0], [0.0], [0.0]])
        self.ey = np.array([[0.0], [1.0], [0.0]])
        self.ez = np.array([[0.0], [0.0], [1.0]])

        for i_surf in range(len(zeta)):
            for i_M in range(zeta[i_surf].shape[1]):
                for i_N in range(zeta[i_surf].shape[2]):
                    # TODO only for now
                    uext[i_surf][:, i_M, i_N] = 0.0
                    # coordinates of the grid point in G for
                    grid_g = zeta[i_surf][:, i_M, i_N]
=======
        ts = params['ts']
        dt = params['dt']
        t = params['t']
        gust_shape = None
        if self.settings['gust_shape'] == '1-cos':
            def gust_shape(x, y, z, gust_length, gust_intensity, span=0):
                vel = np.zeros((3,))
                if x > 0.0 or x < -gust_length:
                    return vel

                vel[2] = (1.0 - np.cos(2.0*np.pi*x/gust_length))*gust_intensity*0.5
                return vel

        for i_surf in range(len(zeta)):
            if override:
                uext[i_surf].fill(0.0)

            for i in range(zeta[i_surf].shape[1]):
                for j in range(zeta[i_surf].shape[2]):
                    if self.settings['relative_motion']:
                        uext[i_surf][:, i, j] += self.u_inf*self.u_inf_direction
                        uext[i_surf][:, i, j] += gust_shape(zeta[i_surf][0, i, j] - self.u_inf*t + self.settings['offset'],
                                                            zeta[i_surf][1, i, j],
                                                            zeta[i_surf][2, i, j],
                                                            self.settings['gust_length'].value,
                                                            self.settings['gust_intensity'].value,
                                                            self.settings['span'].value
                                                            )
                    else:
                        uext[i_surf][:, i, j] += gust_shape(for_pos[0] + zeta[i_surf][0, i, j] + self.settings['offset'],
                                                            for_pos[1] + zeta[i_surf][1, i, j],
                                                            for_pos[2] + zeta[i_surf][2, i, j],
                                                            self.settings['gust_length'].value,
                                                            self.settings['gust_intensity'].value,
                                                            self.settings['span'].value
                                                            )
        R = 4
        gamma_t = 1
        gamma_tot = 2
        gamma_l = gamma_tot*0.5/(np.pi*R)
        pos_g = np.array([[0], [1], [0]])
        orientation_g = -np.array([[0.0], [1.0], [0.0]])
        # the propeller (P) FoR is given by x_p, y_p, z_p
        # y_p = orientation_g
        # z_p = [0, 0, 1]_g projected in the plane with normal y_p
        z_g = np.array([[0.0], [0.0], [1.0]])
        # z_g_projected = algebra.project_vect_on_plane(z_g, orientation_g)
        z_g_projected = -np.array([[0.0], [0.0], [1.0]])

        # x_g = np.cross(orientation_g, z_g_projected)
        # x_g = np.cross(orientation_g, z_g)
        x_g = np.array([[1.0], [0.0], [0.0]])

        # vectors are packed by rows
        # triad_g = [x, y, z]^T
        # triad_g = np.array([x_g, orientation_g, z_g_projected])
        triad_g = np.hstack([x_g, orientation_g, z_g_projected])

        # rotation matrix from p to G
        rot_pg = triad_g

        ex = np.array([[1.0], [0.0], [0.0]])
        ey = np.array([[0.0], [1.0], [0.0]])
        ez = np.array([[0.0], [0.0], [1.0]])

        for i_surf in range(len(zeta)):
            for i_M in range(zeta[i_surf].shape[1]):
                for i_N in range(zeta[i_surf].shape[2]):
                    # coordinates of the grid point in G for
                    grid_g = np.zeros((3, 1))
                    grid_g[0, 0] = zeta[i_surf][0, i_M, i_N]
                    grid_g[1, 0] = zeta[i_surf][1, i_M, i_N]
                    grid_g[2, 0] = zeta[i_surf][2, i_M, i_N]

                    u_vec_g = self.calculate_induced_velocities(grid_g,
                        pos_g,
                        rot_pg,
                        R,
                        gamma_t,
                        gamma_tot,
                        gamma_l,
                        ex,
                        ey,
                        ez)

                    # uext[i_surf][:, i_M, i_N] += u_vec_g
                    uext[i_surf][0, i_M, i_N] += u_vec_g[0]
                    uext[i_surf][1, i_M, i_N] += u_vec_g[1]
                    uext[i_surf][2, i_M, i_N] += u_vec_g[2]

    # @staticmethod
    def calculate_induced_velocities(self, grid_g, pos_g, rot_pg, R, gamma_t, gamma_tot, gamma_l, ex, ey, ez):
    # def calculate_induced_velocities(grid_g, pos_g, rot_pg, R, gamma_t, gamma_tot, gamma_l, ex, ey, ez):
        # print(grid_g)
        # print(pos_g)
        # print(rot_pg)

        # coords of the grid point in G wrt to propeller
        x_g = grid_g - pos_g
>>>>>>> 3692d0c6

                    grid_p = self.inertial_2_propeller(grid_g)

                    # grid_p is the relative vector between grid and propeller
                    u_vec_p = self.calculate_induced_velocities(grid_p,
                                                                R,
                                                                gamma_t,
                                                                gamma_tot,
                                                                gamma_l)
                    u_vec_g = self.propeller_2_inertial(u_vec_p)
                    uext[i_surf][:, i_M, i_N] += u_vec_g
                    uext[i_surf][:, i_M, i_N] += self.settings['u_inf'].value*self.settings['u_inf_direction']

    def inertial_2_propeller(self, inertial_coord):
        # zeta in G to zeta in A
        zeta_A = np.dot(self.rotation_GA.T, inertial_coord)
        # zeta in A to zeta in B
        zeta_B = np.dot(self.rotation_AB.T, zeta_A)
        # offset
        zeta_P = np.dot(self.rotation_BP.T, zeta_B - self.settings['offset'])
        return zeta_P

    def propeller_2_inertial(self, propeller):
        vel_B = np.dot(self.rotation_BP, propeller)
        vel_A = np.dot(self.rotation_AB, vel_B)
        vel_G = np.dot(self.rotation_GA, vel_A)
        return vel_G

    def define_coordinates(self):
        # z_p_B = means vector z of propeller FoR in B FoR.
        x_p_P = np.array([1.0, 0.0, 0.0])
        y_p_P = np.array([0.0, 1.0, 0.0])
        z_p_P = np.array([0.0, 0.0, 1.0])

        z_p_B = self.direction_B_FoR
        x_p_B = algebra.project_vect_on_plane(v=x_p_P,
                                              n=z_p_B)
        y_p_B = np.cross(z_p_B, x_p_B)

        # TODO transpose or not?
        self.rotation_BP = np.column_stack((x_p_B, y_p_B, z_p_B))


    # @staticmethod
    def propeller_coordinate(self, rp0, rx0, ry0, rz0, yp, zp, angle_rx, angle_rz):
        # # Propeller-coordinate origin on yz plane of B frame
        # rp = rp0 + yp * ry0 + zp * rz0

        # Propeller coordinate considering pitch
        rx1 = rx0
        ry1 = + np.cos(angle_rx) * ry0 + np.sin(angle_rx) * rz0
        rz1 = - np.sin(angle_rx) * ry0 + np.cos(angle_rx) * rz0

        # Propeller coordinate considering yaw
        rx = + np.cos(angle_rz) * rx1 + np.sin(angle_rz) * ry1
        ry = - np.sin(angle_rz) * rx1 + np.cos(angle_rz) * ry1
        rz = rz1

        # Propeller-coordinate origin on yz plane of propeller frame
        rp = rp0 + yp * ry + zp * rz

        return rp, rx, ry, rz

    # @staticmethod
    def calculate_induced_velocities(self, grid_p, R, gamma_t, gamma_tot, gamma_l):
        # coordinates of the grid point in P wrt to propeller
        x_l = grid_p

        # cyl coordinates of grid point wrt to propeller
        x = x_l[0]
        y = x_l[1]
        z = x_l[2]
        r = np.sqrt(x ** 2 + z ** 2)
<<<<<<< HEAD
        if r > self.settings['sigma_cutoff'].value*R:
            return np.zeros((3,))
=======
>>>>>>> 3692d0c6
        if x == 0 and z == 0:
            psi = 0
        elif z >= 0:
            psi = np.arccos(x / r)
        else:
            psi = 2.0 * np.pi - np.arccos(x / r)

<<<<<<< HEAD
        er = + np.cos(psi)*self.ex + np.sin(psi)*self.ez
        ep = - np.sin(psi)*self.ex + np.cos(psi)*self.ez
=======
        er = + np.cos(psi)*ex + np.sin(psi)*ez
        ep = - np.sin(psi)*ex + np.cos(psi)*ez
>>>>>>> 3692d0c6

        # tangential:
        uz_t, ur_t = self.propeller_wake_tangential(r, R, gamma_t, y)
        # bound
        up_b = self.propeller_wake_bound(r, R, gamma_tot, y)
        # wake root
        up_r = self.propeller_wake_root(r, R, gamma_tot, y)
        # longitudinal
        up_l = self.propeller_wake_longitudinal(r, R, gamma_l, y)

<<<<<<< HEAD
=======
        # # tangential:
        # uz_t, ur_t = propeller_wake_tangential(r, R, gamma_t, y)
        # # bound
        # up_b = propeller_wake_bound(r, R, gamma_tot, y)
        # # wake root
        # up_r = propeller_wake_root(r, R, gamma_tot, y)
        # # longitudinal
        # up_l = propeller_wake_longitudinal(r, R, gamma_l, y)

>>>>>>> 3692d0c6
        ur = ur_t
        uz = uz_t
        up = up_b + up_r + up_l

<<<<<<< HEAD
        u_vec_p = ur*er + uz*self.ey + up*ep

        return np.squeeze(u_vec_p)
=======
        u_vec_l = ur*er + uz*ey + up*ep
        u_vec_g = np.dot(rot_pg, u_vec_l)
        # u_vec_g = u_vec_g.T
        # print(u_vec_g)

        return u_vec_g
        # return u_vec_g, ur, uz, up
>>>>>>> 3692d0c6

    # @staticmethod
    def propeller_wake_k2_y(self, r, R, y):
    # def propeller_wake_k2_y(r, R, y):
        return 4.0*r*R/((R + r)**2 + y**2)

    # @staticmethod
    def propeller_wake_tangential(self, r, R, gamma_t, y, vortex_cutoff=0.01):
    # def propeller_wake_tangential(r, R, gamma_t, y, vortex_cutoff=0.01):
        k2_y = self.propeller_wake_k2_y(r, R, y)
        k2_0 = self.propeller_wake_k2_y(r, R, 0)
        # k2_y = propeller_wake_k2_y(r, R, y)
        # k2_0 = propeller_wake_k2_y(r, R, 0)
        k_y = np.sqrt(k2_y)
        ur_t = 0.0
        uz_t1 = 0.0
        uz_t2 = 0.0
        uz_t3 = 0.0
        uy_t = 0.0

<<<<<<< HEAD
        # if r < vortex_cutoff * R:
        #     ur_t = - 0.25 * gamma_t * (r * R ** 2) / (R ** 2 + y ** 2) ** 1.5
        #     uz_t1 = 0.0
        #     uz_t2 = 0.0
        #     uz_t3 = 0.0
        #     uz_t = 0.5 * gamma_t * (1 + y / np.sqrt(R ** 2 + r ** 2))
        # elif np.abs(r - R) < 1e-6:
        #     K = sp.ellipk(k2_y)
        #     E = sp.ellipe(k2_y)
        #     if np.abs(y) < 1e-6:
        #         ur_t = -gamma_t / (2 * np.pi) * np.sqrt(R / r) * ((2.0 - k2_y) / k_y * K - 2. / k_y * E)
        #         uz_t1 = gamma_t / 4
        #         uz_t2 = 0
        #         uz_t3 = 0
        #     else:
        #         ur_t = -gamma_t / (2 * np.pi) * np.sqrt(R / r) * ((2.0 - k2_y) / k_y * K - 2. / k_y * E)
        #         uz_t1 = gamma_t / 4
        #         uz_t2 = gamma_t / 2 * (y * k_y) / (2 * np.pi * np.sqrt(r * R)) * K
        #         uz_t3 = 0
        # else:
        #     K = sp.ellipk(k2_y)
        #     E = sp.ellipe(k2_y)
        #     PI = float(sym.elliptic_pi(float(k2_0), float(k2_y)))
        #     ur_t = -gamma_t / (2 * np.pi) * np.sqrt(R / r) * ((2.0 - k2_y) / k_y * K - 2. / k_y * E)
        #     uz_t1 = gamma_t / 2. * (R - r + np.abs(R - r)) / (2 * np.abs(R - r))
        #     uz_t2 = gamma_t / 2. * (y * k_y) / (2 * np.pi * np.sqrt(r * R)) * K
        #     uz_t3 = gamma_t / 2. * (y * k_y) / (2 * np.pi * np.sqrt(r * R)) * (R - r) / (R + r) * PI
        #
        # uz_t = uz_t1 + uz_t2 + uz_t3

        if r < vortex_cutoff * R:
            ur_t = - 0.25 * gamma_t * (r * R ** 2) / (R ** 2 + y ** 2) ** 1.5

=======
        if r < vortex_cutoff * R:
            ur_t = - 0.25 * gamma_t * (r * R ** 2) / (R ** 2 + y ** 2) ** 1.5
>>>>>>> 3692d0c6
            uz_t1 = 0.0
            uz_t2 = 0.0
            uz_t3 = 0.0
            uz_t = 0.5 * gamma_t * (1 + y / np.sqrt(R ** 2 + r ** 2))
<<<<<<< HEAD
=======
        elif np.abs(r - R) < 1e-6:
            K = sp.ellipk(k2_y)
            E = sp.ellipe(k2_y)
            if np.abs(y) < 1e-6:
                ur_t = -gamma_t / (2 * np.pi) * np.sqrt(R / r) * ((2.0 - k2_y) / k_y * K - 2. / k_y * E)
                uz_t1 = gamma_t / 4
                uz_t2 = 0
                uz_t3 = 0
            else:
                ur_t = -gamma_t / (2 * np.pi) * np.sqrt(R / r) * ((2.0 - k2_y) / k_y * K - 2. / k_y * E)
                uz_t1 = gamma_t / 4
                uz_t2 = gamma_t / 2 * (y * k_y) / (2 * np.pi * np.sqrt(r * R)) * K
                uz_t3 = 0
>>>>>>> 3692d0c6
        else:
            K = sp.ellipk(k2_y)
            E = sp.ellipe(k2_y)
            PI = float(sym.elliptic_pi(float(k2_0), float(k2_y)))
<<<<<<< HEAD

            ur_t = -gamma_t / (2 * np.pi) * np.sqrt(R / r) * ((2.0 - k2_y) / k_y * K - 2. / k_y * E)

            uz_t1 = gamma_t / 2. * (R - r + np.abs(R - r)) / (2 * np.abs(R - r))
            uz_t2 = gamma_t / 2. * (y * k_y) / (2 * np.pi * np.sqrt(r * R)) * K
            uz_t3 = gamma_t / 2. * (y * k_y) / (2 * np.pi * np.sqrt(r * R)) * (R - r) / (R + r) * PI
            uz_t = uz_t1 + uz_t2 + uz_t3
        if r == R:
            K = sp.ellipk(k2_y)

            uz_t1 = gamma_t / 4
            uz_t2 = gamma_t / 2 * (y * k_y) / (2 * np.pi * np.sqrt(r * R)) * K
            uz_t3 = 0
            uz_t = uz_t1 + uz_t2 + uz_t3
        if (r == R) and (y == 0):
            ur_t = 0
            uz_t1 = gamma_t / 4
            uz_t2 = 0
            uz_t3 = 0
            uz_t = uz_t1 + uz_t2 + uz_t3
=======
            ur_t = -gamma_t / (2 * np.pi) * np.sqrt(R / r) * ((2.0 - k2_y) / k_y * K - 2. / k_y * E)
            uz_t1 = gamma_t / 2. * (R - r + np.abs(R - r)) / (2 * np.abs(R - r))
            uz_t2 = gamma_t / 2. * (y * k_y) / (2 * np.pi * np.sqrt(r * R)) * K
            uz_t3 = gamma_t / 2. * (y * k_y) / (2 * np.pi * np.sqrt(r * R)) * (R - r) / (R + r) * PI

        uz_t = uz_t1 + uz_t2 + uz_t3
>>>>>>> 3692d0c6

        # if r < 0.01:
        #     ur_t = - 0.25 * gamma_t * (r * R ** 2) / (R ** 2 + y ** 2) ** 1.5
        #     uz_t1 = 0.0
        #     uz_t2 = 0.0
        #     uz_t3 = 0.0
        #     uz_t = 0.5 * gamma_t * (1 + y / np.sqrt(R ** 2 + r ** 2))
        # else:
        #     K = sp.ellipk(k2_y)
        #     E = sp.ellipe(k2_y)
        #     PI = float(sym.elliptic_pi(float(k2_0), float(k2_y)))
        #     ur_t = -gamma_t / (2 * np.pi) * np.sqrt(R / r) * ((2.0 - k2_y) / k_y * K - 2. / k_y * E)
        #     uz_t1 = gamma_t / 2. * (R - r + np.abs(R - r)) / (2 * np.abs(R - r))
        #     uz_t2 = gamma_t / 2. * (y * k_y) / (2 * np.pi * np.sqrt(r * R)) * K
        #     uz_t3 = gamma_t / 2. * (y * k_y) / (2 * np.pi * np.sqrt(r * R)) * (R - r) / (R + r) * PI
        #     uz_t = uz_t1 + uz_t2 + uz_t3
        # if r == R:
        #     K = sp.ellipk(k2_y)
        #     uz_t1 = gamma_t / 4
        #     uz_t2 = gamma_t / 2 * (y * k_y) / (2 * np.pi * np.sqrt(r * R)) * K
        #     uz_t3 = 0
        #     uz_t = uz_t1 + uz_t2 + uz_t3
        # if (r == R) and (y == 0):
        #     ur_t = 0
        #     uz_t1 = gamma_t / 4
        #     uz_t2 = 0
        #     uz_t3 = 0
        #     uz_t = uz_t1 + uz_t2 + uz_t3

        return uz_t, ur_t

    # @staticmethod
    def propeller_wake_bound(self, r, R, gamma_tot, y, vortex_cutoff=0.01):
    # def propeller_wake_bound(r, R, gamma_tot, y, vortex_cutoff=0.01):
        up_b = 0.0
        # if r < vortex_cutoff * R or np.abs(y) < 1e-6:
<<<<<<< HEAD
        if r < vortex_cutoff * R or np.abs(y) < 1e-6:
=======
        if r < 0.01 or y == 0:
>>>>>>> 3692d0c6
            up_b = 0.0
        else:
            T1 = ((np.sqrt(r ** 2 + y ** 2) - r) * (r + R) - y ** 2) / (2 * y ** 2)
            T2 = ((np.sqrt(r ** 2 + y ** 2) + r) * (np.sqrt(r ** 2 + y ** 2) + R)) / (2 * y ** 2)
            # k2_y = propeller_wake_k2_y(r, R, y)
            k2_y = self.propeller_wake_k2_y(r, R, y)
            k_y = np.sqrt(k2_y)
            K = sp.ellipk(k2_y)
            n1 = 2 * r / (r + np.sqrt(r ** 2 + y ** 2))
            n2 = 2 * r / (r - np.sqrt(r ** 2 + y ** 2))
<<<<<<< HEAD
            try:
                n1 = 0.8
                PI1 = float(sym.elliptic_pi(float(n1), float(k2_y)))
            except TypeError:
                import pdb; pdb.set_trace()
            try:
                PI2 = float(sym.elliptic_pi(float(n2), float(k2_y)))
            except TypeError:
                import pdb; pdb.set_trace()
=======
            PI1 = float(sym.elliptic_pi(float(n1), float(k2_y)))
            PI2 = float(sym.elliptic_pi(float(n2), float(k2_y)))
>>>>>>> 3692d0c6
            up_b = gamma_tot / (4 * np.pi) * (
                        1 / r * (y / np.sqrt(r ** 2 + y ** 2) - np.sign(y)) - 1 / (np.pi * y) * np.sqrt(
                    r / R) * y ** 2 / r ** 2 * k_y * (K + T1 * PI1 - T2 * PI2))
        return up_b

    # @staticmethod
    def propeller_wake_root(self, r, R, gamma_tot, y, vortex_cutoff=0.01):
    # def propeller_wake_root(r, R, gamma_tot, y, vortex_cutoff=0.01):
        up_r = 0.0
<<<<<<< HEAD
        if r < vortex_cutoff * R:
        # if r < 0.01:
=======
        # if r < vortex_cutoff * R:
        if r < 0.01:
>>>>>>> 3692d0c6
            pass
        else:
            up_r = -0.25 * gamma_tot / (np.pi * r) * (1.0 + y / np.sqrt(r ** 2 + y ** 2))
        return up_r

    # @staticmethod
    def propeller_wake_longitudinal(self, r, R, gamma_l, y, vortex_cutoff=0.01):
    # def propeller_wake_longitudinal(r, R, gamma_l, y, vortex_cutoff=0.01):
        up_l = 0.0
        up_l1 = 0.0
        up_l2 = 0.0
        up_l3 = 0.0
<<<<<<< HEAD
        if r < R * vortex_cutoff:
        # if r < 0.01:
=======
        # if r < R * vortex_cutoff:
        if r < 0.01:
>>>>>>> 3692d0c6
            up_l = 0
        # elif np.abs(r - R) < 1e-6:
        elif r == R:
            # k2_y = propeller_wake_k2_y(r, R, y)
            k2_y = self.propeller_wake_k2_y(r, R, y)
            k_y = np.sqrt(k2_y)
            K = sp.ellipk(k2_y)
            up_l = gamma_l / 4 * (R / r) + gamma_l / 2 * (R / r) * (y * k_y) / (2 * np.pi * np.sqrt(r * R)) * K
        else:
            k2_y = self.propeller_wake_k2_y(r, R, y)
            k2_0 = self.propeller_wake_k2_y(r, R, 0)
            # k2_y = propeller_wake_k2_y(r, R, y)
            # k2_0 = propeller_wake_k2_y(r, R, 0)
            k_y = np.sqrt(k2_y)
            K = sp.ellipk(k2_y)
            PI = float(sym.elliptic_pi(float(k2_0), float(k2_y)))
            up_l1 = gamma_l / 2 * (R / r) * (r - R + np.abs(R - r)) / (2 * np.abs(R - r))
            up_l2 = gamma_l / 2 * (R / r) * (y * k_y) / (2 * np.pi * np.sqrt(r * R)) * K
            up_l3 = -gamma_l / 2 * (R / r) * (y * k_y) / (2 * np.pi * np.sqrt(r * R)) * (R - r) / (R + r) * PI
            up_l = up_l1 + up_l2 + up_l3
        if (r == R) and (y == 0):
            up_l = 0
        return up_l<|MERGE_RESOLUTION|>--- conflicted
+++ resolved
@@ -40,15 +40,7 @@
         # Radius of propeller
         # Omega = rotational velocity in rpm
 
-<<<<<<< HEAD
         # TODO this u_inf needs to be an input in real time
-=======
-        self.settings_types['u_inf'] = 'float'
-        self.settings_default['u_inf'] = None
-
-        self.settings_types['u_inf_direction'] = 'list(float)'
-        self.settings_default['u_inf_direction'] = np.array([1.0, 0, 0])
->>>>>>> 3692d0c6
 
         self.settings_types['radius'] = 'float'
         self.settings_default['radius'] = None
@@ -56,39 +48,8 @@
         self.settings_types['omega'] = 'float'
         self.settings_default['omega'] = None
 
-<<<<<<< HEAD
         self.settings_types['node_global'] = 'int'
         self.settings_default['node_global'] = None
-=======
-        self.settings_types['gust_shape'] = 'str'
-        self.settings_default['gust_shape'] = None
-
-        self.settings_types['gust_length'] = 'float'
-        self.settings_default['gust_length'] = 0.0
-
-        self.settings_types['gust_intensity'] = 'float'
-        self.settings_default['gust_intensity'] = 0.0
-
-        self.settings_types['offset'] = 'float'
-        self.settings_default['offset'] = 0.0
-
-        self.settings_types['span'] = 'float'
-        self.settings_default['span'] = 0.
-
-        self.settings_types['file'] = 'str'
-        self.settings_default['file'] = ''
-
-        self.settings_types['relative_motion'] = 'bool'
-        self.settings_default['relative_motion'] = False
-
-        self.u_inf = 0.
-        self.u_inf_direction = None
-
-        self.file_info = None
-
-        self.implemented_gusts = []
-        self.implemented_gusts.append('1-cos')
->>>>>>> 3692d0c6
 
         self.settings_types['element_node'] = 'list(int)' # 2 element vector.
         self.settings_default['element_node'] = None  # [i_elem, i_node_local]
@@ -108,7 +69,6 @@
         self.settings_types['direction_input'] = 'list(float)'
         self.settings_default['direction_input'] = np.array([0.0, -1.0, 0.0])
 
-<<<<<<< HEAD
         self.settings_types['u_inf'] = 'float'
         self.settings_default['u_inf'] = None
 
@@ -128,8 +88,6 @@
 
         self.lambd = self.settings['omega'].value*self.settings['radius'].value/self.settings['u_inf'].value
 
-=======
->>>>>>> 3692d0c6
     # PROPELLER WAKE MODEL
     # IN: GAMMA_T, GAMMA_TOT, GAMMA_L, ZETA, POS (G FoR), ORIENTATION(G FoR)
     # OUT: U_EXT AT THE GRID POINTS ZETA
@@ -138,7 +96,6 @@
         zeta = params['zeta']
         for_pos = params['for_pos']
         override = params['override']
-<<<<<<< HEAD
         try:
             ts = params['ts']
             dt = params['dt']
@@ -223,108 +180,10 @@
                     # TODO only for now
                     uext[i_surf][:, i_M, i_N] = 0.0
                     # coordinates of the grid point in G for
-                    grid_g = zeta[i_surf][:, i_M, i_N]
-=======
-        ts = params['ts']
-        dt = params['dt']
-        t = params['t']
-        gust_shape = None
-        if self.settings['gust_shape'] == '1-cos':
-            def gust_shape(x, y, z, gust_length, gust_intensity, span=0):
-                vel = np.zeros((3,))
-                if x > 0.0 or x < -gust_length:
-                    return vel
-
-                vel[2] = (1.0 - np.cos(2.0*np.pi*x/gust_length))*gust_intensity*0.5
-                return vel
-
-        for i_surf in range(len(zeta)):
-            if override:
-                uext[i_surf].fill(0.0)
-
-            for i in range(zeta[i_surf].shape[1]):
-                for j in range(zeta[i_surf].shape[2]):
-                    if self.settings['relative_motion']:
-                        uext[i_surf][:, i, j] += self.u_inf*self.u_inf_direction
-                        uext[i_surf][:, i, j] += gust_shape(zeta[i_surf][0, i, j] - self.u_inf*t + self.settings['offset'],
-                                                            zeta[i_surf][1, i, j],
-                                                            zeta[i_surf][2, i, j],
-                                                            self.settings['gust_length'].value,
-                                                            self.settings['gust_intensity'].value,
-                                                            self.settings['span'].value
-                                                            )
-                    else:
-                        uext[i_surf][:, i, j] += gust_shape(for_pos[0] + zeta[i_surf][0, i, j] + self.settings['offset'],
-                                                            for_pos[1] + zeta[i_surf][1, i, j],
-                                                            for_pos[2] + zeta[i_surf][2, i, j],
-                                                            self.settings['gust_length'].value,
-                                                            self.settings['gust_intensity'].value,
-                                                            self.settings['span'].value
-                                                            )
-        R = 4
-        gamma_t = 1
-        gamma_tot = 2
-        gamma_l = gamma_tot*0.5/(np.pi*R)
-        pos_g = np.array([[0], [1], [0]])
-        orientation_g = -np.array([[0.0], [1.0], [0.0]])
-        # the propeller (P) FoR is given by x_p, y_p, z_p
-        # y_p = orientation_g
-        # z_p = [0, 0, 1]_g projected in the plane with normal y_p
-        z_g = np.array([[0.0], [0.0], [1.0]])
-        # z_g_projected = algebra.project_vect_on_plane(z_g, orientation_g)
-        z_g_projected = -np.array([[0.0], [0.0], [1.0]])
-
-        # x_g = np.cross(orientation_g, z_g_projected)
-        # x_g = np.cross(orientation_g, z_g)
-        x_g = np.array([[1.0], [0.0], [0.0]])
-
-        # vectors are packed by rows
-        # triad_g = [x, y, z]^T
-        # triad_g = np.array([x_g, orientation_g, z_g_projected])
-        triad_g = np.hstack([x_g, orientation_g, z_g_projected])
-
-        # rotation matrix from p to G
-        rot_pg = triad_g
-
-        ex = np.array([[1.0], [0.0], [0.0]])
-        ey = np.array([[0.0], [1.0], [0.0]])
-        ez = np.array([[0.0], [0.0], [1.0]])
-
-        for i_surf in range(len(zeta)):
-            for i_M in range(zeta[i_surf].shape[1]):
-                for i_N in range(zeta[i_surf].shape[2]):
-                    # coordinates of the grid point in G for
                     grid_g = np.zeros((3, 1))
                     grid_g[0, 0] = zeta[i_surf][0, i_M, i_N]
                     grid_g[1, 0] = zeta[i_surf][1, i_M, i_N]
                     grid_g[2, 0] = zeta[i_surf][2, i_M, i_N]
-
-                    u_vec_g = self.calculate_induced_velocities(grid_g,
-                        pos_g,
-                        rot_pg,
-                        R,
-                        gamma_t,
-                        gamma_tot,
-                        gamma_l,
-                        ex,
-                        ey,
-                        ez)
-
-                    # uext[i_surf][:, i_M, i_N] += u_vec_g
-                    uext[i_surf][0, i_M, i_N] += u_vec_g[0]
-                    uext[i_surf][1, i_M, i_N] += u_vec_g[1]
-                    uext[i_surf][2, i_M, i_N] += u_vec_g[2]
-
-    # @staticmethod
-    def calculate_induced_velocities(self, grid_g, pos_g, rot_pg, R, gamma_t, gamma_tot, gamma_l, ex, ey, ez):
-    # def calculate_induced_velocities(grid_g, pos_g, rot_pg, R, gamma_t, gamma_tot, gamma_l, ex, ey, ez):
-        # print(grid_g)
-        # print(pos_g)
-        # print(rot_pg)
-
-        # coords of the grid point in G wrt to propeller
-        x_g = grid_g - pos_g
->>>>>>> 3692d0c6
 
                     grid_p = self.inertial_2_propeller(grid_g)
 
@@ -398,11 +257,8 @@
         y = x_l[1]
         z = x_l[2]
         r = np.sqrt(x ** 2 + z ** 2)
-<<<<<<< HEAD
         if r > self.settings['sigma_cutoff'].value*R:
             return np.zeros((3,))
-=======
->>>>>>> 3692d0c6
         if x == 0 and z == 0:
             psi = 0
         elif z >= 0:
@@ -410,13 +266,8 @@
         else:
             psi = 2.0 * np.pi - np.arccos(x / r)
 
-<<<<<<< HEAD
         er = + np.cos(psi)*self.ex + np.sin(psi)*self.ez
         ep = - np.sin(psi)*self.ex + np.cos(psi)*self.ez
-=======
-        er = + np.cos(psi)*ex + np.sin(psi)*ez
-        ep = - np.sin(psi)*ex + np.cos(psi)*ez
->>>>>>> 3692d0c6
 
         # tangential:
         uz_t, ur_t = self.propeller_wake_tangential(r, R, gamma_t, y)
@@ -427,35 +278,13 @@
         # longitudinal
         up_l = self.propeller_wake_longitudinal(r, R, gamma_l, y)
 
-<<<<<<< HEAD
-=======
-        # # tangential:
-        # uz_t, ur_t = propeller_wake_tangential(r, R, gamma_t, y)
-        # # bound
-        # up_b = propeller_wake_bound(r, R, gamma_tot, y)
-        # # wake root
-        # up_r = propeller_wake_root(r, R, gamma_tot, y)
-        # # longitudinal
-        # up_l = propeller_wake_longitudinal(r, R, gamma_l, y)
-
->>>>>>> 3692d0c6
         ur = ur_t
         uz = uz_t
         up = up_b + up_r + up_l
 
-<<<<<<< HEAD
         u_vec_p = ur*er + uz*self.ey + up*ep
 
         return np.squeeze(u_vec_p)
-=======
-        u_vec_l = ur*er + uz*ey + up*ep
-        u_vec_g = np.dot(rot_pg, u_vec_l)
-        # u_vec_g = u_vec_g.T
-        # print(u_vec_g)
-
-        return u_vec_g
-        # return u_vec_g, ur, uz, up
->>>>>>> 3692d0c6
 
     # @staticmethod
     def propeller_wake_k2_y(self, r, R, y):
@@ -476,7 +305,6 @@
         uz_t3 = 0.0
         uy_t = 0.0
 
-<<<<<<< HEAD
         # if r < vortex_cutoff * R:
         #     ur_t = - 0.25 * gamma_t * (r * R ** 2) / (R ** 2 + y ** 2) ** 1.5
         #     uz_t1 = 0.0
@@ -510,35 +338,14 @@
         if r < vortex_cutoff * R:
             ur_t = - 0.25 * gamma_t * (r * R ** 2) / (R ** 2 + y ** 2) ** 1.5
 
-=======
-        if r < vortex_cutoff * R:
-            ur_t = - 0.25 * gamma_t * (r * R ** 2) / (R ** 2 + y ** 2) ** 1.5
->>>>>>> 3692d0c6
             uz_t1 = 0.0
             uz_t2 = 0.0
             uz_t3 = 0.0
             uz_t = 0.5 * gamma_t * (1 + y / np.sqrt(R ** 2 + r ** 2))
-<<<<<<< HEAD
-=======
-        elif np.abs(r - R) < 1e-6:
-            K = sp.ellipk(k2_y)
-            E = sp.ellipe(k2_y)
-            if np.abs(y) < 1e-6:
-                ur_t = -gamma_t / (2 * np.pi) * np.sqrt(R / r) * ((2.0 - k2_y) / k_y * K - 2. / k_y * E)
-                uz_t1 = gamma_t / 4
-                uz_t2 = 0
-                uz_t3 = 0
-            else:
-                ur_t = -gamma_t / (2 * np.pi) * np.sqrt(R / r) * ((2.0 - k2_y) / k_y * K - 2. / k_y * E)
-                uz_t1 = gamma_t / 4
-                uz_t2 = gamma_t / 2 * (y * k_y) / (2 * np.pi * np.sqrt(r * R)) * K
-                uz_t3 = 0
->>>>>>> 3692d0c6
         else:
             K = sp.ellipk(k2_y)
             E = sp.ellipe(k2_y)
             PI = float(sym.elliptic_pi(float(k2_0), float(k2_y)))
-<<<<<<< HEAD
 
             ur_t = -gamma_t / (2 * np.pi) * np.sqrt(R / r) * ((2.0 - k2_y) / k_y * K - 2. / k_y * E)
 
@@ -559,42 +366,6 @@
             uz_t2 = 0
             uz_t3 = 0
             uz_t = uz_t1 + uz_t2 + uz_t3
-=======
-            ur_t = -gamma_t / (2 * np.pi) * np.sqrt(R / r) * ((2.0 - k2_y) / k_y * K - 2. / k_y * E)
-            uz_t1 = gamma_t / 2. * (R - r + np.abs(R - r)) / (2 * np.abs(R - r))
-            uz_t2 = gamma_t / 2. * (y * k_y) / (2 * np.pi * np.sqrt(r * R)) * K
-            uz_t3 = gamma_t / 2. * (y * k_y) / (2 * np.pi * np.sqrt(r * R)) * (R - r) / (R + r) * PI
-
-        uz_t = uz_t1 + uz_t2 + uz_t3
->>>>>>> 3692d0c6
-
-        # if r < 0.01:
-        #     ur_t = - 0.25 * gamma_t * (r * R ** 2) / (R ** 2 + y ** 2) ** 1.5
-        #     uz_t1 = 0.0
-        #     uz_t2 = 0.0
-        #     uz_t3 = 0.0
-        #     uz_t = 0.5 * gamma_t * (1 + y / np.sqrt(R ** 2 + r ** 2))
-        # else:
-        #     K = sp.ellipk(k2_y)
-        #     E = sp.ellipe(k2_y)
-        #     PI = float(sym.elliptic_pi(float(k2_0), float(k2_y)))
-        #     ur_t = -gamma_t / (2 * np.pi) * np.sqrt(R / r) * ((2.0 - k2_y) / k_y * K - 2. / k_y * E)
-        #     uz_t1 = gamma_t / 2. * (R - r + np.abs(R - r)) / (2 * np.abs(R - r))
-        #     uz_t2 = gamma_t / 2. * (y * k_y) / (2 * np.pi * np.sqrt(r * R)) * K
-        #     uz_t3 = gamma_t / 2. * (y * k_y) / (2 * np.pi * np.sqrt(r * R)) * (R - r) / (R + r) * PI
-        #     uz_t = uz_t1 + uz_t2 + uz_t3
-        # if r == R:
-        #     K = sp.ellipk(k2_y)
-        #     uz_t1 = gamma_t / 4
-        #     uz_t2 = gamma_t / 2 * (y * k_y) / (2 * np.pi * np.sqrt(r * R)) * K
-        #     uz_t3 = 0
-        #     uz_t = uz_t1 + uz_t2 + uz_t3
-        # if (r == R) and (y == 0):
-        #     ur_t = 0
-        #     uz_t1 = gamma_t / 4
-        #     uz_t2 = 0
-        #     uz_t3 = 0
-        #     uz_t = uz_t1 + uz_t2 + uz_t3
 
         return uz_t, ur_t
 
@@ -603,11 +374,7 @@
     # def propeller_wake_bound(r, R, gamma_tot, y, vortex_cutoff=0.01):
         up_b = 0.0
         # if r < vortex_cutoff * R or np.abs(y) < 1e-6:
-<<<<<<< HEAD
         if r < vortex_cutoff * R or np.abs(y) < 1e-6:
-=======
-        if r < 0.01 or y == 0:
->>>>>>> 3692d0c6
             up_b = 0.0
         else:
             T1 = ((np.sqrt(r ** 2 + y ** 2) - r) * (r + R) - y ** 2) / (2 * y ** 2)
@@ -618,7 +385,6 @@
             K = sp.ellipk(k2_y)
             n1 = 2 * r / (r + np.sqrt(r ** 2 + y ** 2))
             n2 = 2 * r / (r - np.sqrt(r ** 2 + y ** 2))
-<<<<<<< HEAD
             try:
                 n1 = 0.8
                 PI1 = float(sym.elliptic_pi(float(n1), float(k2_y)))
@@ -628,10 +394,6 @@
                 PI2 = float(sym.elliptic_pi(float(n2), float(k2_y)))
             except TypeError:
                 import pdb; pdb.set_trace()
-=======
-            PI1 = float(sym.elliptic_pi(float(n1), float(k2_y)))
-            PI2 = float(sym.elliptic_pi(float(n2), float(k2_y)))
->>>>>>> 3692d0c6
             up_b = gamma_tot / (4 * np.pi) * (
                         1 / r * (y / np.sqrt(r ** 2 + y ** 2) - np.sign(y)) - 1 / (np.pi * y) * np.sqrt(
                     r / R) * y ** 2 / r ** 2 * k_y * (K + T1 * PI1 - T2 * PI2))
@@ -641,13 +403,8 @@
     def propeller_wake_root(self, r, R, gamma_tot, y, vortex_cutoff=0.01):
     # def propeller_wake_root(r, R, gamma_tot, y, vortex_cutoff=0.01):
         up_r = 0.0
-<<<<<<< HEAD
         if r < vortex_cutoff * R:
         # if r < 0.01:
-=======
-        # if r < vortex_cutoff * R:
-        if r < 0.01:
->>>>>>> 3692d0c6
             pass
         else:
             up_r = -0.25 * gamma_tot / (np.pi * r) * (1.0 + y / np.sqrt(r ** 2 + y ** 2))
@@ -660,13 +417,8 @@
         up_l1 = 0.0
         up_l2 = 0.0
         up_l3 = 0.0
-<<<<<<< HEAD
         if r < R * vortex_cutoff:
         # if r < 0.01:
-=======
-        # if r < R * vortex_cutoff:
-        if r < 0.01:
->>>>>>> 3692d0c6
             up_l = 0
         # elif np.abs(r - R) < 1e-6:
         elif r == R:
