import numpy as np
import time
import os
import sharpy.utils.solver_interface as solver_interface
import sharpy.utils.settings as settings_utils
import sharpy.utils.cout_utils as cout
import warnings



@solver_interface.solver
class FrequencyResponse(solver_interface.BaseSolver):
    """
    Frequency Response Calculator

    Computes the frequency response of a linear system. If a reduced order model has been created, a comparison is
    made between the two responses.

    """
    solver_id = 'FrequencyResponse'
    solver_classification = 'post-processor'

    settings_types = dict()
    settings_default = dict()
    settings_description = dict()

    settings_types['folder'] = 'str'
    settings_default['folder'] = './output'
    settings_description['folder'] = 'Output folder'

    settings_types['compute_fom'] = 'bool'
    settings_default['compute_fom'] = False
    settings_description['compute_fom'] = 'Compute frequency response of full order model (use caution if large)'

    settings_types['load_fom'] = 'str'
    settings_default['load_fom'] = ''
    settings_description['load_fom'] = 'Folder to locate full order model frequency response data'

    settings_types['frequency_unit'] = 'str'
    settings_default['frequency_unit'] = 'k'
    settings_description['frequency_unit'] = 'Units of frequency, "w" for rad/s, "k" reduced'

    settings_types['frequency_bounds'] = 'list(float)'
    settings_default['frequency_bounds'] = [1e-3, 1]
    settings_description['frequency_bounds'] = 'Lower and upper frequency bounds in the corresponding unit'

    settings_types['num_freqs'] = 'int'
    settings_default['num_freqs'] = 50
    settings_description['num_freqs'] = 'Number of frequencies to evaluate'

    settings_types['quick_plot'] = 'bool'
    settings_default['quick_plot'] = False
<<<<<<< HEAD
    settings_description['quick_plot'] = 'Produce array of plots showing response. Requires matplotlib'
=======
    settings_description['quick_plot'] = 'Produce array of ``.png`` plots showing response'
>>>>>>> f6c226ec

    settings_table = settings_utils.SettingsTable()
    __doc__ += settings_table.generate(settings_types, settings_default, settings_description)

    # settings_types['plot_type'] = 'str'
    # settings_default['plot_type'] = 'bode'
    #
    # settings_types['inputs'] = 'list(int)'
    # settings_default['inputs'] = []
    #
    # settings_types['outputs'] = 'list(int)'
    # settings_default['outputs'] = []

    def __init__(self):

        self.settings = None
        self.data = None
        self.folder = None

        self.ss = None
        self.ssrom = None

        self.nfreqs = None
        self.w_to_k = 1
        self.wv = None

    def initialise(self, data, custom_settings=None):

        self.data = data
        try:
            rom_method = data.linear.linear_system.uvlm.settings['rom_method'][0]
            self.ss = data.linear.linear_system.uvlm.rom[rom_method].ss
            self.ssrom = data.linear.linear_system.uvlm.ss
        except IndexError:
            self.ss = data.linear.linear_system.uvlm.ss

        if not custom_settings:
            self.settings = self.data.settings[self.solver_id]
        else:
            self.settings = custom_settings
        settings_utils.to_custom_types(self.settings, self.settings_types, self.settings_default)

        # Number of interpolation points
        try:
            self.nfreqs = self.rom.frequency.shape[0]
        except AttributeError:
            self.nfreqs = 1

        scaling = self.data.linear.linear_system.uvlm.sys.ScalingFacts
        if self.settings['frequency_unit'] == 'k':
            self.w_to_k = scaling['length'] / scaling['speed']
        else:
            self.w_to_k = 1.

        lb = self.settings['frequency_bounds'][0] / self.w_to_k
        ub = self.settings['frequency_bounds'][1] / self.w_to_k

        nfreqs = self.settings['num_freqs'].value
        self.wv = np.linspace(lb, ub, nfreqs)

        if not os.path.exists(self.settings['folder']):
            os.makedirs(self.settings['folder'])
        self.folder = self.settings['folder'] + '/' + self.data.settings['SHARPy']['case'] + '/frequencyresponse/'
        if not os.path.exists(self.folder):
            os.makedirs(self.folder)

    def run(self):
        """
        Get the frequency response of the linear state-space
        Returns:

        """
        Y_freq_rom = None
        Y_freq_fom = None

        compute_fom = False

        if self.settings['load_fom'] != '':
            if os.path.exists(self.settings['load_fom']):
                try:
                    Y_freq_fom = self.load_frequency_data()
                except OSError:
                    compute_fom = True
            else:
                compute_fom = True

        cout.cout_wrap('Computing frequency response...')
        if (self.settings['compute_fom'].value and self.settings['load_fom'] == '') or compute_fom:
            cout.cout_wrap('Full order system:', 1)
            t0fom = time.time()
            Y_freq_fom = self.ss.freqresp(self.wv)
            tfom = time.time() - t0fom
            self.save_freq_resp(self.wv, Y_freq_fom, 'fom')
            cout.cout_wrap('\tComputed the frequency response of the full order system in %f s' % tfom, 2)

        if self.ssrom is not None:
            cout.cout_wrap('Reduced order system:', 1)
            t0rom = time.time()
            Y_freq_rom = self.ssrom.freqresp(self.wv)
            trom = time.time() - t0rom
            cout.cout_wrap('\tComputed the frequency response of the reduced order system in %f s' % trom, 2)
            self.save_freq_resp(self.wv, Y_freq_rom, 'rom')

            if Y_freq_fom is not None:
                frequency_error(Y_freq_fom, Y_freq_rom, self.wv)

        if self.settings['quick_plot'].value:
            self.quick_plot(Y_freq_fom, Y_freq_rom)

        return self.data

    def save_freq_resp(self, wv, Yfreq, filename):

        with open(self.folder + '/freqdata_readme.txt', 'w') as outfile:
            outfile.write('Frequency Response Data Output\n\n')
            outfile.write('Frequency range found in _wv.txt file in rad/s\n')
            outfile.write('Response data from input m to output p in complex form. Column 1 corresponds'
                          ' to the real value and column 2 to the imaginary part.')

        np.savetxt(self.folder + '/' + filename + '_wv.dat', wv)

        for mj in range(self.ss.inputs):
            for pj in range(self.ss.outputs):
                freq_2_cols = Yfreq[pj, mj, :].view(float).reshape(-1, 2)
                np.savetxt(self.folder + '/' + 'Y_freq_' + filename + '_m%02d_p%02d.dat' % (mj, pj),
                           freq_2_cols)

    def quick_plot(self, Y_freq_fom=None, Y_freq_rom=None):
        cout.cout_wrap('Creating Quick plots of the frequency response')
        import matplotlib.pyplot as plt
        for mj in range(self.ss.inputs):
            for pj in range(self.ss.outputs):
                fig1, ax1 = plt.subplots()
                fig_title = 'in%02g_out%02g' % (mj, pj)
                ax1.set_title(fig_title)
                if Y_freq_fom is not None:
                    ax1.plot(self.wv * self.w_to_k, Y_freq_fom[pj, mj, :].real, color='C0', label='Real FOM')
                    ax1.plot(self.wv * self.w_to_k, Y_freq_fom[pj, mj, :].imag, '--', color='C0', label='Imag FOM')
                if Y_freq_rom is not None:
                    ax1.plot(self.wv * self.w_to_k, Y_freq_rom[pj, mj, :].real, color='C1', label='Real ROM')
                    ax1.plot(self.wv * self.w_to_k, Y_freq_rom[pj, mj, :].imag, '--', color='C1', label='Imag FOM')
                ax1.legend()
                if self.settings['frequency_unit'] == 'k':
                    ax1.set_xlabel('Reduced Frequency, k [-]')
                else:
                    ax1.set_xlabel(r'Frequency, $\omega$ [rad/s]')

                ax1.set_ylabel('Y')
                fig1.savefig(self.folder + '/' + fig_title + '.png')
                plt.close()

        cout.cout_wrap('\tPlots saved to %s' % self.folder, 1)

    def load_frequency_data(self):
        cout.cout_wrap('Loading frequency response')
        Y_freq_fom = np.zeros((self.ss.outputs, self.ss.inputs, len(self.wv)), dtype=complex)
        for m in range(self.ss.inputs):
            for p in range(self.ss.outputs):
                y_load = np.loadtxt(self.settings['load_fom'] +
                                    '/Y_freq_fom_m%02g_p%02g.dat' %(m,p)).view(complex)
                y_load.shape = (y_load.shape[0], )
                Y_freq_fom[p, m, :] = y_load

        return Y_freq_fom


def frequency_error(Y_fom, Y_rom, wv):
    n_in = Y_fom.shape[1]
    n_out = Y_fom.shape[0]
    cout.cout_wrap('Computing error in frequency response')
    max_error = np.zeros((n_out, n_in, 2))
    for m in range(n_in):
        for p in range(n_out):
            cout.cout_wrap('m = %g, p = %g' %(m, p))
            max_error[p, m, 0] = error_between_signals(Y_fom[p, m, :].real,
                                                            Y_rom[p, m, :].real,
                                                            wv, 'real')
            max_error[p, m, 1] = error_between_signals(Y_fom[p, m, :].imag,
                                                            Y_rom[p, m, :].imag,
                                                            wv, 'imag')

    if np.max(np.log10(max_error)) >= 0:
        warnings.warn('Significant mismatch in the frequency response of the ROM and FOM')

    return np.max(max_error)


def error_between_signals(sig1, sig2, wv, sig_title=''):
    abs_error = np.abs(sig1 - sig2)
    max_error = np.max(abs_error)
    max_error_index = np.argmax(abs_error)
    pct_error = max_error/sig1[max_error_index]

    max_err_freq = wv[max_error_index]
    if 1e-1 > max_error > 1e-3:
        c = 3
    elif max_error >= 1e-1:
        c = 4
    else:
        c = 1
    cout.cout_wrap('\tError Magnitude -%s-: log10(error) = %.2f (%.2f pct) at %.2f rad/s'
                   % (sig_title, np.log10(max_error), pct_error, max_err_freq), c)

    return max_error

    # def plot_frequency_response(self, kv, Y_freq_ss, Y_freq_rom, interp_frequencies):
    #
    #     nstates = self.ss.states
    #     if self.rom is not None and Y_freq_rom is not None:
    #         rstates = self.rom.ssrom.states
    #         freqresp_title = 'ROM - %s' % self.rom.algorithm
    #     else:
    #         freqresp_title = ''
    #     if self.settings['frequency_type'] == 'k':
    #         freq_label = 'Reduced Frequency, k'
    #     else:
    #         freq_label = 'Angular Frequency, $\omega$ [rad/s]'
    #
    #
    #     if self.settings['plot_type'] == 'bode':
    #         fig, ax = plt.subplots(nrows=2, sharex=True)
    #
    #         phase_ss = np.angle((Y_freq_ss[0, 0, :]))  # - (np.angle((Y_full_system[0, 0, :])) // np.pi) * 2 * np.pi
    #         if Y_freq_rom is not None:
    #             phase_ssrom = np.angle((Y_freq_rom[0, 0, :]))  #- (np.angle((Y_freq_rom[0, 0, :])) // np.pi) * 2 * np.pi
    #
    #         ax[0].semilogx(kv, np.abs(Y_freq_ss[0, 0, :]),
    #                        lw=4,
    #                        alpha=0.5,
    #                        color='b',
    #                        label='Full - %g states' % nstates)
    #         ax[1].semilogx(kv, phase_ss, ls='-',
    #                        lw=4,
    #                        alpha=0.5,
    #                        color='b')
    #
    #         if Y_freq_rom is not None:
    #             ax[0].semilogx(kv, np.abs(Y_freq_rom[0, 0, :]), ls='-.',
    #                            lw=1.5,
    #                            color='k',
    #                            label='ROM - %g states' % rstates)
    #             ax[1].semilogx(kv, phase_ssrom, ls='-.',
    #                            lw=1.5,
    #                            color='k')
    #
    #         ax[1].set_xlim(0, kv[-1])
    #
    #         ax[0].grid()
    #         ax[1].grid()
    #
    #         if self.settings['frequency_type'] == 'k':
    #             ax[1].set_xlabel('Reduced Frequency, k')
    #         else:
    #             ax[1].set_xlabel('Angular Frequency, $\omega$ [rad/s]')
    #
    #         ax[0].set_ylabel('Gain, M [-]')
    #         ax[1].set_ylabel('Phase, $\Phi$ [rad]')
    #
    #         ax[1].set_ylim([-3.3, 3.3])
    #         ax[1].set_yticks(np.linspace(-np.pi, np.pi, 5))
    #         ax[1].set_yticklabels(['-$\pi$','-$\pi/2$', '0', '$\pi/2$', '$\pi$'])
    #
    #
    #
    #         ax[0].set_title(freqresp_title)
    #         ax[0].legend()
    #
    #
    #         # Plot interpolation regions
    #         nfreqs = self.nfreqs
    #         if nfreqs > 1:
    #             for i in range(nfreqs):
    #                 if interp_frequencies[i] != 0 and interp_frequencies[i] != np.inf:
    #                     index_of_frequency = np.argwhere(kv >= interp_frequencies[i].imag)[0]
    #                     ax[0].plot(interp_frequencies[i].imag,
    #                                np.max(np.abs(Y_freq_ss[0, 0, index_of_frequency])),
    #                                lw=1,
    #                                marker='o',
    #                                color='r')
    #                     ax[1].plot(interp_frequencies[i],
    #                                np.max(np.angle(Y_freq_ss[0, 0, index_of_frequency])),
    #                                lw=1,
    #                                marker='o',
    #                                color='r')
    #         else:
    #             if interp_frequencies != 0 and interp_frequencies != np.inf:
    #                 index_of_frequency = np.argwhere(kv >= interp_frequencies.imag)[0]
    #                 ax[0].plot(interp_frequencies,
    #                            np.max(np.abs(Y_freq_ss[0, 0, index_of_frequency])),
    #                            lw=1,
    #                            marker='o',
    #                            color='r')
    #                 ax[1].plot(interp_frequencies,
    #                            np.max(np.angle(Y_freq_ss[0, 0, index_of_frequency])),
    #                            lw=1,
    #                            marker='o',
    #                            color='r')
    #         fig.show()
    #
    #         self.fig = fig
    #         self.ax = ax
    #
    #     elif self.settings['plot_type'] == 'nyquist':
    #
    #         fig, ax = plt.subplots()
    #
    #         ax.plot(Y_freq_ss[0, 0, :].real, Y_freq_ss[0, 0, :].imag,
    #                 lw=4,
    #                 alpha=0.5,
    #                 color='b',
    #                 label='Full - %g states' % self.ss.states)
    #
    #         ax.plot(Y_freq_rom[0, 0, :].real, Y_freq_rom[0, 0, :].imag,
    #                 ls='-.',
    #                 lw=1.5,
    #                 color='k',
    #                 label='ROM - %g states' % rstates)
    #
    #         fig.show()
    #
    #     elif self.settings['plot_type'] == 'real_and_imaginary_mimo':
    #
    #         nu = Y_freq_rom.shape[0]
    #         ny = Y_freq_rom.shape[1]
    #
    #         fig, ax = plt.subplots(nrows=nu, ncols=ny, sharex=True, squeeze=True, constrained_layout=True)
    #         # fig.suptitle(freqresp_title)
    #
    #         for i in range(nu):
    #             for j in range(ny):
    #                 ax[i, j].semilogx(kv, Y_freq_ss[i, j, :].real,
    #                               lw=4,
    #                               alpha=0.5,
    #                               color='b',
    #                               label='Real - %g states' % nstates)
    #                 ax[i, j].semilogx(kv, Y_freq_ss[i, j, :].imag,
    #                               lw=4,
    #                               alpha=0.5,
    #                               color='b',
    #                               ls='-.',
    #                               label='Imag - %g states' % nstates)
    #                 ax[i, j].semilogx(kv, Y_freq_rom[i, j, :].real, ls='-',
    #                               lw=1.5,
    #                               color='k',
    #                               label='Real - %g states' % rstates)
    #                 ax[i, j].semilogx(kv, Y_freq_rom[i, j, :].imag, ls='-.',
    #                               lw=1.5,
    #                               color='k',
    #                               label='Imag - %g states' % rstates)
    #
    #                 if j == 0:
    #                     ax[i, 0].set_ylabel('To Output [%d]' % (i+1))
    #
    #                 if i == 0:
    #                     ax[0, j].set_title('From Input [%d]' % (j+1))
    #
    #                 if i == ny - 1:
    #                     ax[ny-1, j].set_xlabel(freq_label)
    #
    #         ax[0, 0].legend()
    #
    #         fig.show()
    #         self.fig = fig
    #         self.ax = ax
    #
    #     elif self.settings['plot_type'] == 'real_and_imaginary_siso':
    #         fig, ax = plt.subplots(nrows=1, ncols=1, sharex=True, squeeze=True, constrained_layout=True)
    #         ax.plot(kv, Y_freq_ss[0, 0, :].real,
    #                       lw=4,
    #                       alpha=0.5,
    #                       color='b',
    #                       label='Real - %g states' % nstates)
    #         ax.plot(kv, Y_freq_ss[0, 0, :].imag,
    #                       lw=4,
    #                       alpha=0.5,
    #                       color='b',
    #                       ls='-.',
    #                       label='Imag - %g states' % nstates)
    #         ax.plot(kv, Y_freq_rom[0, 0, :].real, ls='-',
    #                       lw=1.5,
    #                       color='k',
    #                       label='Real - %g states' % rstates)
    #         ax.plot(kv, Y_freq_rom[0, 0, :].imag, ls='-.',
    #                       lw=1.5,
    #                       color='k',
    #                       label='Imag - %g states' % rstates)
    #
    #         ax.set_ylabel('Normalised Response')
    #         ax.set_xlabel(freq_label)
    #
    #         ax.legend()
    #
    #         fig.show()
    #         self.fig = fig
    #         self.ax = ax
    #
    #     else:
    #         raise NotImplementedError('%s - Plot type not yet implemented')
    #
    #
    # def savefig(self, filename):
    #     # Incorporate folder paths to save to output folder.
    #     self.fig.savefig(filename)
    #
    #     # if self.data is not None:
    #     #     Uinf0 = self.data.aero.timestep_info[0].u_ext[0][0, 0, 0]
    #     #     c_ref = self.data.aero.timestep_info[0].zeta[0][0, -1, 0] - self.data.aero.timestep_info[0].zeta[0][0, 0, 0]
    #     #     ds = 2. / self.data.aero.aero_dimensions[0][0]  # Spatial discretisation
    #     #     fs = 1. / ds
    #     #     fn = fs / 2.
    #     #     ks = 2. * np.pi * fs
    #     #     kn = 2. * np.pi * fn  # Nyquist frequency
    #     #     Nk = 151  # Number of frequencies to evaluate
    #     #     kv = np.linspace(1e-3, kn, Nk)  # Reduced frequency range
    #     #     wv = 2. * Uinf0 / c_ref * kv  # Angular frequency range
    #     # else:
    #     #     kv = wv
    #     #     c_ref = 2
    #     #     Uinf0 = 1
    #     #
    #     # frequency = self.frequency
    #     # # TODO to be modified for plotting purposes when using multi rational interpolation
    #     # try:
    #     #     nfreqs = frequency.shape[0]
    #     # except AttributeError:
    #     #     nfreqs = 1
    #     #
    #     # if frequency is None:
    #     #     k_rom = np.inf
    #     # else:
    #     #     if self.ss.dt is not None:
    #     #         ct_frequency = np.log(frequency)/self.ss.dt
    #     #         k_rom = c_ref * ct_frequency * 0.5 / Uinf0
    #     #     else:
    #     #         k_rom = c_ref * frequency * 0.5 / Uinf0
    #     #
    #     # display_frequency = '$\sigma$ ='
    #     # if nfreqs > 1:
    #     #     display_frequency += ' ['
    #     #     for i in range(nfreqs):
    #     #         if type(k_rom[i]) == complex:
    #     #             display_frequency += ' %.1f + %.1fj' % (k_rom[i].real, k_rom[i].imag)
    #     #         else:
    #     #             display_frequency += ' %.1f' % k_rom[i]
    #     #         display_frequency += ','
    #     #     display_frequency += ']'
    #     # else:
    #     #     if type(k_rom) == complex:
    #     #         display_frequency += ', %.1f + %.1fj' % (k_rom.real, k_rom.imag)
    #     #     else:
    #     #         display_frequency += ', %.1f' % k_rom
    #     #
    #     # nstates = self.ss.states
    #     # rstates = self.ssrom.states
    #     #
    #     # # Compute the frequency response
    #     # Y_full_system = self.ss.freqresp(wv)
    #     # Y_freq_rom = self.ssrom.freqresp(wv)
    #     #
    #     # rel_error = (Y_freq_rom[0, 0, :] - Y_full_system[0, 0, :]) / Y_full_system[0, 0, :]
    #     #
    #     # fig, ax = plt.subplots(nrows=2)
    #     #
    #     # if plot_figures:
    #     #
    #     #     phase_ss = np.angle((Y_full_system[0, 0, :])) # - (np.angle((Y_full_system[0, 0, :])) // np.pi) * 2 * np.pi
    #     #     phase_ssrom = np.angle((Y_freq_rom[0, 0, :])) #- (np.angle((Y_freq_rom[0, 0, :])) // np.pi) * 2 * np.pi
    #     #
    #     #     ax[0].semilogx(kv, np.abs(Y_full_system[0, 0, :]),
    #     #                    lw=4,
    #     #                    alpha=0.5,
    #     #                    color='b',
    #     #                    label='UVLM - %g states' % nstates)
    #     #     ax[1].semilogx(kv, phase_ss, ls='-',
    #     #                    lw=4,
    #     #                    alpha=0.5,
    #     #                    color='b')
    #     #
    #     #     ax[1].set_xlim(0, kv[-1])
    #     #     ax[0].grid()
    #     #     ax[1].grid()
    #     #     ax[0].semilogx(kv, np.abs(Y_freq_rom[0, 0, :]), ls='-.',
    #     #                    lw=1.5,
    #     #                    color='k',
    #     #                    label='ROM - %g states' % rstates)
    #     #     ax[1].semilogx(kv, phase_ssrom, ls='-.',
    #     #                    lw=1.5,
    #     #                    color='k')
    #     #
    #     #     # axins0 = inset_axes(ax[0], 1, 1, loc=1)
    #     #     # axins0.semilogx(kv, np.abs(Y_full_system[0, 0, :]),
    #     #     #             lw=4,
    #     #     #             alpha=0.5,
    #     #     #             color='b')
    #     #     # axins0.semilogx(kv, np.abs(Y_freq_rom[0, 0, :]), ls='-.',
    #     #     #             lw=1.5,
    #     #     #             color='k')
    #     #     # axins0.set_xlim([0, 1])
    #     #     # axins0.set_ylim([0, 0.1])
    #     #     #
    #     #     # axins1 = inset_axes(ax[1], 1, 1.25, loc=1)
    #     #     # axins1.semilogx(kv, np.angle((Y_full_system[0, 0, :])), ls='-',
    #     #     #             lw=4,
    #     #     #             alpha=0.5,
    #     #     #             color='b')
    #     #     # axins1.semilogx(kv, np.angle((Y_freq_rom[0, 0, :])), ls='-.',
    #     #     #             lw=1.5,
    #     #     #             color='k')
    #     #     # axins1.set_xlim([0, 1])
    #     #     # axins1.set_ylim([-3.5, 3.5])
    #     #
    #     #     ax[1].set_xlabel('Reduced Frequency, k')
    #     #     ax[1].set_ylim([-3.3, 3.3])
    #     #     ax[1].set_yticks(np.linspace(-np.pi, np.pi, 5))
    #     #     ax[1].set_yticklabels(['-$\pi$','-$\pi/2$', '0', '$\pi/2$', '$\pi$'])
    #     #     # ax.set_ylabel('Normalised Response')
    #     #     freqresp_title = 'ROM - %s, r = %g, %s' % (self.algorithm, rstates, display_frequency)
    #     #     ax[0].set_title(freqresp_title)
    #     #     ax[0].legend()
    #     #
    #     #
    #     #
    #     #     # Plot interpolation regions
    #     #     if nfreqs > 1:
    #     #         for i in range(nfreqs):
    #     #             if k_rom[i] != 0 and k_rom[i] != np.inf:
    #     #                 index_of_frequency = np.argwhere(kv >= k_rom[i])[0]
    #     #                 ax[0].plot(k_rom[i],
    #     #                            np.max(np.abs(Y_full_system[0, 0, index_of_frequency])),
    #     #                            lw=1,
    #     #                            marker='o',
    #     #                            color='r')
    #     #                 ax[1].plot(k_rom[i],
    #     #                            np.max(np.angle(Y_full_system[0, 0, index_of_frequency])),
    #     #                            lw=1,
    #     #                            marker='o',
    #     #                            color='r')
    #     #     else:
    #     #         if k_rom != 0 and k_rom != np.inf:
    #     #             index_of_frequency = np.argwhere(kv >= k_rom)[0]
    #     #             ax[0].plot(k_rom,
    #     #                        np.max(np.abs(Y_full_system[0, 0, index_of_frequency])),
    #     #                        lw=1,
    #     #                        marker='o',
    #     #                        color='r')
    #     #             ax[1].plot(k_rom,
    #     #                        np.max(np.angle(Y_full_system[0, 0, index_of_frequency])),
    #     #                        lw=1,
    #     #                        marker='o',
    #     #                        color='r')
    #     #     fig.show()
    #     #     # fig.savefig('./figs/theo_rolled/Freq_resp%s.eps' % freqresp_title)
    #     #     # fig.savefig('./figs/theo_rolled/Freq_resp%s.png' % freqresp_title)
    #     #
    #     #     # Relative error
    #     #     fig, ax = plt.subplots()
    #     #
    #     #     real_rel_error = np.abs(rel_error.real)
    #     #     imag_rel_error = np.abs(rel_error.imag)
    #     #
    #     #     ax.loglog(kv, real_rel_error,
    #     #               color='k',
    #     #               lw=1.5,
    #     #               label='Real')
    #     #
    #     #     ax.loglog(kv, imag_rel_error,
    #     #               ls='--',
    #     #               color='k',
    #     #               lw=1.5,
    #     #               label='Imag')
    #     #
    #     #     errresp_title = 'ROM - %s, r = %g, %s' % (self.algorithm, rstates, display_frequency)
    #     #     ax.set_title(errresp_title)
    #     #     ax.set_xlabel('Reduced Frequency, k')
    #     #     ax.set_ylabel('Relative Error')
    #     #     ax.set_ylim([1e-5, 1])
    #     #     ax.legend()
    #     #     fig.show()
    #
    #         # fig.savefig('./figs/theo_rolled/Err_resp%s.eps' % errresp_title)
    #         # fig.savefig('./figs/theo_rolled/Err_resp%s.png' % errresp_title)
    #
    # # def display_frequency(self):
    # #
    # #     frequency = self.ssrom.frequency
    # #
    # #     display_frequency = '$\sigma$ ='
    # #     if self.nfreqs > 1:
    # #         for i in range(self.nfreqs):
    # #         pass
    # #
    # #
    # #
    # #
    # #     if frequency is None:
    # #         k_rom = np.inf
    # #     else:
    # #         if self.ss.dt is not None:
    # #             ct_frequency = np.log(frequency)/self.ss.dt
    # #             k_rom = c_ref * ct_frequency * 0.5 / Uinf0
    # #         else:
    # #             k_rom = c_ref * frequency * 0.5 / Uinf0
    # #
    # #     display_frequency = '$\sigma$ ='
    # #     if nfreqs > 1:
    # #         display_frequency += ' ['
    # #         for i in range(nfreqs):
    # #             if type(k_rom[i]) == complex:
    # #                 display_frequency += ' %.1f + %.1fj' % (k_rom[i].real, k_rom[i].imag)
    # #             else:
    # #                 display_frequency += ' %.1f' % k_rom[i]
    # #             display_frequency += ','
    # #         display_frequency += ']'
    # #     else:
    # #         if type(k_rom) == complex:
    # #             display_frequency += ', %.1f + %.1fj' % (k_rom.real, k_rom.imag)
    # #         else:
    # #             display_frequency += ', %.1f' % k_rom<|MERGE_RESOLUTION|>--- conflicted
+++ resolved
@@ -50,11 +50,7 @@
 
     settings_types['quick_plot'] = 'bool'
     settings_default['quick_plot'] = False
-<<<<<<< HEAD
-    settings_description['quick_plot'] = 'Produce array of plots showing response. Requires matplotlib'
-=======
-    settings_description['quick_plot'] = 'Produce array of ``.png`` plots showing response'
->>>>>>> f6c226ec
+    settings_description['quick_plot'] = 'Produce array of ``.png`` plots showing response. Requires matplotlib'
 
     settings_table = settings_utils.SettingsTable()
     __doc__ += settings_table.generate(settings_types, settings_default, settings_description)
