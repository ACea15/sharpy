--- conflicted
+++ resolved
@@ -63,17 +63,10 @@
     settings_default['vortex_radius'] = vortex_radius_def
     settings_description['vortex_radius'] = 'Distance below which inductions are not computed.'
 
-<<<<<<< HEAD
-        self.settings_types['vortex_radius'] = 'float'
-        self.settings_default['vortex_radius'] = vortex_radius_def
-        # settings_description['vortex_radius'] = 'Distance below which inductions are not computed'
-
-=======
     settings_table = settings.SettingsTable()
     __doc__ += settings_table.generate(settings_types, settings_default, settings_description, settings_options)
 
     def __init__(self):
->>>>>>> c3f7bd5b
         self.settings = None
         self.data = None
         self.dir = 'output/'
