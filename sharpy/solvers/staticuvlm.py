--- conflicted
+++ resolved
@@ -94,15 +94,13 @@
     settings_default['cfl1'] = True
     settings_description['cfl1'] = 'If it is ``True``, it assumes that the discretisation complies with CFL=1'
 
-<<<<<<< HEAD
+    settings_types['vortex_radius'] = 'float'
+    settings_default['vortex_radius'] = vortex_radius_def
+    settings_description['vortex_radius'] = 'Distance between points below which induction is not computed'
+
     settings_types['rbm_vel_g'] = 'list(float)'
     settings_default['rbm_vel_g'] = np.zeros((6))
     settings_description['rbm_vel_g'] = 'Rigid body velocity in G FoR'
-=======
-    settings_types['vortex_radius'] = 'float'
-    settings_default['vortex_radius'] = vortex_radius_def
-    settings_description['vortex_radius'] = 'Distance between points below which induction is not computed'
->>>>>>> 662c64b9
 
     settings_table = settings.SettingsTable()
     __doc__ += settings_table.generate(settings_types, settings_default, settings_description)
