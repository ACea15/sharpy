--- conflicted
+++ resolved
@@ -97,7 +97,10 @@
     settings_default['cfl1'] = True
     settings_description['cfl1'] = 'If it is ``True``, it assumes that the discretisation complies with CFL=1'
 
-<<<<<<< HEAD
+    settings_types['vortex_radius'] = 'float'
+    settings_default['vortex_radius'] = vortex_radius_def
+    settings_description['vortex_radius'] = 'Distance between points below which induction is not computed'
+
     settings_types['interp_coords'] = 'int'
     settings_default['interp_coords'] = 0
     settings_description['interp_coords'] = 'Coordinates to use for wake description: cartesian(0) or cylindrical_z(1)'
@@ -112,11 +115,6 @@
     settings_default['interp_method'] = 0
     settings_description['interp_method'] = 'Method of interpolation: linear(0), parabolic(1), splines(2) or slerp(3)'
     settings_options['interp_method'] = [0, 1, 2, 3]
-=======
-    settings_types['vortex_radius'] = 'float'
-    settings_default['vortex_radius'] = vortex_radius_def
-    settings_description['vortex_radius'] = 'Distance between points below which induction is not computed'
->>>>>>> 662c64b9
 
     settings_table = settings.SettingsTable()
     __doc__ += settings_table.generate(settings_types, settings_default, settings_description, settings_options)
