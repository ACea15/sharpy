--- conflicted
+++ resolved
@@ -77,11 +77,7 @@
         if self.settings['gamma_dot_filtering'] is not None:
             if self.settings['gamma_dot_filtering'].value:
                 if not self.settings['gamma_dot_filtering'].value % 2:
-<<<<<<< HEAD
                     cout.cout_wrap("gamma_dot_filtering does not support even numbers. Changing " + str(self.settings['gamma_dot_filtering'].value) + " to " + str(self.settings['gamma_dot_filtering'].value + 1), 2)
-=======
-                    cout.cout_wrap("gamma_dot_filtering does not support even numbers. Changing " + str(self.settings['gamma_dot_filtering']) + " to " + str(self.settings['gamma_dot_filtering'].value + 1), 2)
->>>>>>> f4d86004
                     self.settings['gamma_dot_filtering'] = ct.c_int(self.settings['gamma_dot_filtering'].value + 1)
 
         # init velocity generator
