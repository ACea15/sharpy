"""
Utilities functions for linear analysis
"""

import numpy as np

<<<<<<< HEAD
# sharpy


# linear uvlm
# import sharpy.linear.src.save as save
import sharpy.linear.src.lin_aeroelastic as lin_aeroelastic
import sharpy.linear.src.libss as libss
=======


# linear uvlm
import sharpy.linear.src.lin_aeroelastic as lin_aeroelastic
import sharpy.linear.src.libss as libss 

>>>>>>> 2741024b


def comp_tot_force(forces, zeta, zeta_pole=np.zeros((3,))):
    """ Compute total force with exact displacements """
    Ftot = np.zeros((3,))
    Mtot = np.zeros((3,))
    for ss in range(len(forces)):
        _, Mv, Nv = forces[ss].shape
        for mm in range(Mv):
            for nn in range(Nv):
                arm = zeta[ss][:, mm, nn] - zeta_pole
                Mtot += np.cross(arm, forces[ss][:3, mm, nn])
        for cc in range(3):
            Ftot[cc] += forces[ss][cc, :, :].sum()
    return Ftot, Mtot


class Info():
    """ Summarise info about a data point """

    def __init__(self, zeta, zeta_dot, u_ext, ftot, mtot, q, qdot,
                 SSaero=None, SSbeam=None,
                 Kas=None, Kftot=None, Kmtot=None, Kmtot_disp=None,
                 Asteady_inv=None):
        self.zeta = zeta
        self.zeta_dot = zeta_dot
        self.u_ext = u_ext
        self.ftot = ftot
        self.mtot = mtot
        self.q = q
        self.qdot = qdot
        #
        self.SSaero = SSaero
        self.SSbeam = SSbeam
        self.Kas = Kas
        self.Kftot = Kftot
        self.Kmtot = Kmtot
        self.Kmtot_disp = Kmtot_disp
        self.Asteady_inv = Asteady_inv


def solve_linear(Ref, Pert, solve_beam=True):
    """
    Given 2 Info() classes associated to a reference linearisation point Ref and a
    perturbed state Pert, the method produces in output the prediction at the
    Pert state of a linearised model.

    The solution is carried on using both the aero and beam input
    """

    ### define perturbations
    dq = Pert.q - Ref.q
    dqdot = Pert.qdot - Ref.qdot
    dzeta = Pert.zeta - Ref.zeta
    dzeta_dot = Pert.zeta_dot - Ref.zeta_dot
    du_ext = Pert.u_ext - Ref.u_ext

    num_dof_str = len(dq)
    dzeta_exp = np.dot(Ref.Kas[:len(dzeta), :num_dof_str], dq)

    SSaero = Ref.SSaero
    SSbeam = Ref.SSbeam

    # zeta in
    usta = np.concatenate([dzeta, dzeta_dot, du_ext])

    if hasattr(Ref, 'Asteady_inv'):
        #x_sta = A_steady^-1 dot B u_sta
        xsta = np.dot(Ref.Asteady_inv, np.dot(SSaero.B, usta))
    else:
        # x_sta = linsolve(A_steady, Bu)
        Asteady = np.eye(*SSaero.A.shape) - SSaero.A
        xsta = np.linalg.solve(Asteady, np.dot(SSaero.B, usta))

    # y_sta = C x_sta + D u_sta
    ysta = np.dot(SSaero.C, xsta) + np.dot(SSaero.D, usta)
    ftot_aero = Ref.ftot + np.dot(Ref.Kftot, ysta)
    mtot_aero = Ref.mtot + np.dot(Ref.Kmtot, ysta) + np.dot(Ref.Kmtot_disp, dzeta)

    #### beam in
    if solve_beam:
        # warning: we need to add first the contribution due to velocity change!!!
        usta_uinf = np.concatenate([0. * dzeta, 0. * dzeta_dot, du_ext])
        xsta_uinf = np.linalg.solve(Asteady, np.dot(SSaero.B, usta_uinf))
        ysta_uinf = np.dot(SSaero.C, xsta_uinf) + np.dot(SSaero.D, usta_uinf)
        usta = np.concatenate([dq, dqdot])
        if hasattr(Ref, 'Asteady_inv'):
            xsta = np.dot(Ref.Asteady_inv, np.dot(SSbeam.B, usta))
        else:
            Asteady = np.eye(*SSbeam.A.shape) - SSbeam.A
            xsta = np.linalg.solve(Asteady, np.dot(SSbeam.B, usta))
        ysta = ysta_uinf + np.dot(SSbeam.C, xsta) + np.dot(SSbeam.D, usta)
        ftot_beam = Ref.ftot + np.dot(Ref.Kftot, ysta)
        mtot_beam = Ref.mtot + np.dot(Ref.Kmtot, ysta) + np.dot(Ref.Kmtot_disp, dzeta_exp)
    else:
        ftot_beam, mtot_beam = None, None

    return ftot_aero, mtot_aero, ftot_beam, mtot_beam


def extract_from_data(data, assemble=True,
                      zeta_pole=np.zeros((3,)), build_Asteady_inv=False):
    """
    Extract relevant info from data structure. If assemble is True, it will
    also generate a linear UVLM and the displacements/velocities gain matrices
    """

    ### extract aero info - gets info from every panel in every surface
    # from an NxM matrix and reshapes it into an K by 1 column vector
    tsaero = data.aero.timestep_info[0]
    zeta = np.concatenate([tsaero.zeta[ss].reshape(-1, order='C')
                           for ss in range(tsaero.n_surf)])
    zeta_dot = np.concatenate([tsaero.zeta_dot[ss].reshape(-1, order='C')
                               for ss in range(tsaero.n_surf)])
    uext = np.concatenate([tsaero.u_ext[ss].reshape(-1, order='C')
                           for ss in range(tsaero.n_surf)])
    ftot, mtot = comp_tot_force(tsaero.forces, tsaero.zeta, zeta_pole=zeta_pole)

    ## TEST WHETHER SETTINGS RUN
    settings = dict()
    settings['LinearUvlm'] = {'dt': 0.1,
                              'integr_order': 2,
                              'density': 1.225,
                              'ScalingDict': {'length': 1.,
                                              'speed': 1.,
                                              'density': 1.}}

    ### extract structural info
    Sol = lin_aeroelastic.LinAeroEla(data, settings)
    gebm = Sol.lingebm_str
    q = Sol.q
    qdot = Sol.dq

    ### assemble
    if assemble is True:
        uvlm = Sol.linuvlm
        uvlm.assemble_ss()
        uvlm.get_total_forces_gain(zeta_pole=zeta_pole)
        Sol.get_gebm2uvlm_gains()
        Kas = np.block([[Sol.Kdisp, np.zeros((3 * uvlm.Kzeta, gebm.num_dof + 10))],
                        [Sol.Kvel_disp, Sol.Kvel_vel],
                        [np.zeros((3 * uvlm.Kzeta, 2 * gebm.num_dof + 20))]])
        SSbeam = libss.addGain(uvlm.SS, Kas, where='in')

        if build_Asteady_inv:
            Asteady_inv = np.linalg.inv(np.eye(*uvlm.SS.A.shape) - uvlm.SS.A)
        else:
            Asteady_inv = None
        Out = Info(zeta, zeta_dot, uext, ftot, mtot, q, qdot,
                   uvlm.SS, SSbeam, Kas, uvlm.Kftot, uvlm.Kmtot, uvlm.Kmtot_disp,
                   Asteady_inv)

    else:
        Out = Info(zeta, zeta_dot, uext, ftot, mtot, q, qdot)

    return Out<|MERGE_RESOLUTION|>--- conflicted
+++ resolved
@@ -4,22 +4,11 @@
 
 import numpy as np
 
-<<<<<<< HEAD
-# sharpy
-
-
-# linear uvlm
-# import sharpy.linear.src.save as save
-import sharpy.linear.src.lin_aeroelastic as lin_aeroelastic
-import sharpy.linear.src.libss as libss
-=======
 
 
 # linear uvlm
 import sharpy.linear.src.lin_aeroelastic as lin_aeroelastic
-import sharpy.linear.src.libss as libss 
-
->>>>>>> 2741024b
+import sharpy.linear.src.libss as libss
 
 
 def comp_tot_force(forces, zeta, zeta_pole=np.zeros((3,))):
