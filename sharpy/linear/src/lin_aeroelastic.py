"""
Linear aeroelastic model based on coupled GEBM + UVLM
S. Maraniello, Jul 2018
"""

import warnings
import numpy as np
import scipy.signal as scsig

import sharpy.utils.settings
import sharpy.linear.src.linuvlm as linuvlm
import sharpy.linear.src.lingebm as lingebm
import sharpy.linear.src.libss as libss
import sharpy.utils.algebra as algebra


class LinAeroEla():
    r"""
    todo: 
        - settings are converted from string to type in __init__ method.
        - implement all settings of LinUVLM (e.g. support for sparse matrices)

    When integrating in SHARPy:
        * define:
            - self.setting_types
            - self.setting_default
        * use settings.to_custom_types(self.in_dict, self.settings_types, self.settings_default) for conversion to type.

    Args:
        data (sharpy.presharpy.PreSharpy): main SHARPy data class
        settings_linear (dict): optional settings file if they are not included in the ``data`` structure

    Attributes:
        settings (dict): solver settings for the linearised aeroelastic solution
        lingebm (lingebm.FlexDynamic): linearised geometrically exact beam model
        num_dof_str (int): number of structural degrees of freedom
        num_dof_rig (int): number of rigid degrees of freedom
        num_dof_flex (int): number of flexible degrees of freedom (``num_dof_flex+num_dof_rigid=num_dof_str``)
        linuvl (linuvlm.Dynamic): linearised UVLM class
        tsaero (sharpy.utils.datastructures.AeroTimeStepInfo): aerodynamic state timestep info
        tsstr (sharpy.utils.datastructures.StructTimeStepInfo): structural state timestep info
        dt (float): time increment
        q (np.array): corresponding vector of displacements of dimensions ``[1, num_dof_str]``
        dq (np.array): time derivative (:math:`\dot{\mathbf{q}}`) of the corresponding vector of displacements
            with dimensions ``[1, num_dof_str]``
        SS (scipy.signal): state space formulation (discrete or continuous time), as selected by the user
    """

    def __init__(self, data, custom_settings_linear=None, uvlm_block=False):
<<<<<<< HEAD


=======
>>>>>>> 667b9ed5

        self.data = data
        if custom_settings_linear is None:
            settings_here = data.settings['LinearUvlm']
        else:
            settings_here = custom_settings_linear

        sharpy.utils.settings.to_custom_types(settings_here, 
                                              linuvlm.settings_types_dynamic, 
                                              linuvlm.settings_default_dynamic)

        ## TEMPORARY - NEED TO INCLUDE PROPER INTEGRATION OF SETTINGS
        try:
            self.rigid_body_motions = settings_here['rigid_body_motion']
        except KeyError:
            self.rigid_body_motions = False
        ## -------

        ### extract aeroelastic info
        self.dt = settings_here['dt'].value

        ### reference to timestep_info
        # aero
        aero = data.aero
        self.tsaero = aero.timestep_info[data.ts]
        # structure
        structure = data.structure
        self.tsstr = structure.timestep_info[data.ts]

        # --- backward compatibility
        try:
            rho = settings_here['density'].value
        except KeyError:
            warnings.warn(
                "Key 'density' not found in 'LinearUvlm' solver settings. '\
                                      'Trying to read it from 'StaticCoupled'.")
            rho = data.settings['StaticCoupled']['aero_solver_settings']['rho']
            if type(rho) == str:
                rho = np.float(rho)
            if hasattr(rho, 'value'):
                rho = rho.value
        self.tsaero.rho = rho
        # --- backward compatibility

        ### gebm
        self.num_dof_str = len(self.tsstr.q)
        self.num_dof_rig = 10
        self.num_dof_flex = self.num_dof_str - self.num_dof_rig
        self.reshape_struct_input()
        self.lingebm_str = lingebm.FlexDynamic(self.tsstr, dt=self.dt)

        ### uvlm
        if uvlm_block:
            self.linuvlm = linuvlm.DynamicBlock(
                self.tsaero,
                dt=settings_here['dt'].value,
                RemovePredictor=settings_here['remove_predictor'].value,
                UseSparse=settings_here['use_sparse'].value,
                integr_order=settings_here['integr_order'].value,
                ScalingDict=settings_here['ScalingDict'])
        else:
            self.linuvlm = linuvlm.Dynamic(
                self.tsaero,
                dt=settings_here['dt'].value,
                RemovePredictor=settings_here['remove_predictor'].value,
                UseSparse=settings_here['use_sparse'].value,
                integr_order=settings_here['integr_order'].value,
                ScalingDict=settings_here['ScalingDict'])
<<<<<<< HEAD
=======

        # add rotational speed
        for ii in range(self.linuvlm.MS.n_surf):
            self.linuvlm.MS.Surfs[ii].omega = self.tsstr.for_vel[3:]
>>>>>>> 667b9ed5


    def reshape_struct_input(self):
        """ Reshape structural input in a column vector """

        structure = self.data.structure  # self.data.aero.beam
        tsdata = structure.timestep_info[self.data.ts]

        self.q = np.zeros(self.num_dof_str)
        self.dq = np.zeros(self.num_dof_str)

        jj = 0  # structural dofs index
        for node_glob in range(structure.num_node):

            ### detect bc at node (and no. of dofs)
            bc_here = structure.boundary_conditions[node_glob]
            if bc_here == 1:  # clamp
                dofs_here = 0
                continue
            elif bc_here == -1 or bc_here == 0:
                dofs_here = 6
                jj_tra = [jj, jj + 1, jj + 2]
                jj_rot = [jj + 3, jj + 4, jj + 5]

            # retrieve element and local index
            ee, node_loc = structure.node_master_elem[node_glob, :]

            # allocate
            self.q[jj_tra] = tsdata.pos[node_glob, :]
            self.q[jj_rot] = tsdata.psi[ee, node_loc]
            # update
            jj += dofs_here

        # allocate FoR A quantities
        self.q[-10:-4] = tsdata.for_vel
        self.q[-4:] = tsdata.quat

        wa = tsdata.for_vel[3:]
        self.dq[-10:-4] = tsdata.for_acc
        self.dq[-4] = -0.5 * np.dot(wa, tsdata.quat[1:])


    # self.dq[-3:]=-0.5*(wa*tsdata.quat[0]+np.cross(wa,tsdata.quat[1:]))


    def assemble_ss(self, beam_num_modes=None):
        """Assemble State Space formulation"""
        data = self.data

        aero = self.data.aero
        structure = self.data.structure  # data.aero.beam
        tsaero = self.tsaero
        tsstr = self.tsstr

        ### assemble linear uvlm
        self.linuvlm.assemble_ss()
        SSaero = self.linuvlm.SS

        ### assemble gains and stiffening term due to non-zero forces
        # only flexible dof accounted for
        self.get_gebm2uvlm_gains()

        ### assemble linear gebm
        # structural part only
        self.lingebm_str.assemble(beam_num_modes)
        SSstr_flex = self.lingebm_str.SSdisc
        SSstr = SSstr_flex
        # # rigid-body (fake)
        # ZeroMat=np.zeros((self.num_dof_rig,self.num_dof_rig))
        # EyeMat=np.eye(self.num_dof_rig)
        # Astr=np.zeros((2*self.num_dof_rig,2*self.num_dof_rig))
        # Bstr=np.zeros((2*self.num_dof_rig,2*self.num_dof_rig))
        # Cstr=np.eye(2*self.num_dof_rig)
        # Dstr=np.zeros((2*self.num_dof_rig,2*self.num_dof_rig))
        # Astr[:self.num_dof_flex,:self.num_dof_flex]=SSstr.A[]
        # SSstr_rig=scsig.dlti()

        # str -> aero
        Zblock = np.zeros((3 * self.linuvlm.Kzeta, SSstr.outputs // 2))
        if self.rigid_body_motions:
            Kas = np.block([[self.Kdisp, Zblock],
                            [self.Kvel_disp, self.Kvel_vel],
                            [Zblock, Zblock]])
        else:
            Kas = np.block([[self.Kdisp[:, :-10], Zblock],
                            [self.Kvel_disp[:, :-10], self.Kvel_vel[:, :-10]],
                            [Zblock, Zblock]])

        # aero -> str
        if self.rigid_body_motions:
            Ksa = self.Kforces  # aero --> str

        else:
            Ksa = self.Kforces[:-10, :]  # aero --> str


        ### feedback connection
        self.SS = libss.couple(ss01=self.linuvlm.SS, ss02=SSstr, K12=Kas, K21=Ksa)


    def get_gebm2uvlm_gains(self):
        r"""
        Provides:
            - the gain matrices required to connect the linearised GEBM and UVLM
             inputs/outputs
            - the stiffening and damping factors to be added to the linearised 
            GEBM equations in order to account for non-zero aerodynamic loads at
            the linearisation point.

        The function produces the gain matrices:

            - ``Kdisp``: gains from GEBM to UVLM grid displacements
            - ``Kvel_disp``: influence of GEBM dofs displacements to UVLM grid
              velocities.
            - ``Kvel_vel``: influence of GEBM dofs displacements to UVLM grid
              displacements.
            - ``Kforces`` (UVLM->GEBM) dimensions are the transpose than the 
            Kdisp and Kvel* matrices. Hence, when allocation this term, ``ii`` 
            and ``jj`` indices will unintuitively refer to columns and rows, 
            respectively.

        And the stiffening/damping terms accounting for non-zero aerodynamic
        forces at the linearisation point:

            - ``Kss``: stiffness factor (flexible dof -> flexible dof) accounting 
            for non-zero forces at the linearisation point. 
            - ``Csr``: damping factor  (rigid dof -> flexible dof)
            - ``Crs``: damping factor (flexible dof -> rigid dof)
            - ``Crr``: damping factor (rigid dof -> rigid dof)


        Stiffening and damping related terms due to the non-zero aerodynamic forces at the linearisation point:

        .. math::
            \mathbf{F}_{A,n} = C^{GA}(\mathbf{\chi})\sum_j \mathbf{f}_{G,j} \rightarrow
            \delta\mathbf{F}_{A,n} = C^{GA}_0 \sum_j \delta\mathbf{f}_{G,j} + \frac{\partial}{\partial\chi}(C^{AG}\sum_j
            \mathbf{f}_{G,j}^0)\delta\chi

        The term multiplied by the variation in the quaternion, :math:`\delta\chi`, couples the forces with the rigid
        body equations and becomes part of :math:`\mathbf{C}_{sr}`.

        Similarly, the linearisation of the moments results in expression that contribute to the stiffness and
        damping matrices.

        .. math::
            \mathbf{M}_{B,n} = \sum_j \tilde{X}_B C^{BA}(\Psi)C^{AG}(\chi)\mathbf{f}_{G,j}

        .. math::
            \delta\mathbf{M}_{B,n} = \sum_j \tilde{X}_B\left(C_0^{BG}\delta\mathbf{f}_{G,j}
            + \frac{\partial}{\partial\Psi}(C^{BA}\delta\mathbf{f}^0_{A,j})\delta\Psi
            + \frac{\partial}{\partial\chi}(C^{BA}_0 C^{AG} \mathbf{f}_{G,j})\delta\chi\right)

        The linearised equations of motion for the geometrically exact beam model take the input term :math:`\delta
        \mathbf{Q}_n = \{\delta\mathbf{F}_{A,n},\, T_0^T\delta\mathbf{M}_{B,n}\}`, which means that the moments
        should be provided as :math:`T^T(\Psi)\mathbf{M}_B` instead of :math:`\mathbf{M}_A = C^{AB}\mathbf{M}_B`,
        where :math:`T(\Psi)` is the tangential operator.

        .. math::
            \delta(T^T\mathbf{M}_B) = T^T_0\delta\mathbf{M}_B
            + \frac{\partial}{\partial\Psi}(T^T\delta\mathbf{M}_B^0)\delta\Psi

        is the linearised expression for the moments, where the first term would correspond to the input terms to the
        beam equations and the second arises due to the non-zero aerodynamic moment at the linearisation point and
        must be subtracted (since it comes from the forces) to form part of :math:`\mathbf{K}_{ss}`. In addition, the
        :math:`\delta\mathbf{M}_B` term depends on both :math:`\delta\Psi` and :math:`\delta\chi`, therefore those
        terms would also contribute to :math:`\mathbf{K}_{ss}` and :math:`\mathbf{C}_{sr}`, respectively.

        The contribution from the total forces and moments will be accounted for in :math:`\mathbf{C}_{rr}` and
        :math:`\mathbf{C}_{rs}`.

        .. math::
            \delta\mathbf{F}_{tot,A} = \sum_n\left(C^{GA}_0 \sum_j \delta\mathbf{f}_{G,j}
            + \frac{\partial}{\partial\chi}(C^{AG}\sum_j
            \mathbf{f}_{G,j}^0)\delta\chi\right)

        Therefore, after running this method, the beam matrices should be updated as:

        >>> K_beam[:flex_dof, :flex_dof] += Kss
        >>> C_beam[:flex_dof, -rigid_dof:] += Csr
        >>> C_beam[-rigid_dof:, :flex_dof] += Crs
        >>> C_beam[-rigid_dof:, -rigid_dof:] += Crr

        """

        data = self.data
        aero = self.data.aero
        structure = self.data.structure  # data.aero.beam
        tsaero = self.tsaero
        tsstr = self.tsstr

        # allocate output
        Kdisp = np.zeros((3 * self.linuvlm.Kzeta, self.num_dof_str))
        Kvel_disp = np.zeros((3 * self.linuvlm.Kzeta, self.num_dof_str))
        Kvel_vel = np.zeros((3 * self.linuvlm.Kzeta, self.num_dof_str))
        Kforces = np.zeros((self.num_dof_str, 3 * self.linuvlm.Kzeta))

        Kss = np.zeros((self.num_dof_flex, self.num_dof_flex))
        Csr = np.zeros((self.num_dof_flex, self.num_dof_rig))
        Crs = np.zeros((self.num_dof_rig, self.num_dof_flex))
        Crr = np.zeros((self.num_dof_rig, self.num_dof_rig))


        # get projection matrix A->G
        # (and other quantities indep. from nodal position)
        Cga = algebra.quat2rotation(tsstr.quat)
        Cag = Cga.T

        # for_pos=tsstr.for_pos
        for_tra = tsstr.for_vel[:3]
        for_rot = tsstr.for_vel[3:]
        skew_for_rot = algebra.skew(for_rot)
        Der_vel_Ra = np.dot(Cga, skew_for_rot)

        # GEBM degrees of freedom
        jj_for_tra = range(self.num_dof_str - 10, self.num_dof_str - 7)
        jj_for_rot = range(self.num_dof_str - 7, self.num_dof_str - 4)
        jj_quat = range(self.num_dof_str - 4, self.num_dof_str)

        jj = 0  # nodal dof index
        for node_glob in range(structure.num_node):

            ### detect bc at node (and no. of dofs)
            bc_here = structure.boundary_conditions[node_glob]

            if bc_here == 1:  # clamp (only rigid-body)
                dofs_here = 0
                jj_tra, jj_rot = [], []
            # continue

            elif bc_here == -1 or bc_here == 0:  # (rigid+flex body)
                dofs_here = 6
                jj_tra = 6 * structure.vdof[node_glob] + np.array([0, 1, 2], dtype=int)
                jj_rot = 6 * structure.vdof[node_glob] + np.array([3, 4, 5], dtype=int)
            # jj_tra=[jj  ,jj+1,jj+2]
            # jj_rot=[jj+3,jj+4,jj+5]
            else:
                raise NameError('Invalid boundary condition (%d) at node %d!' \
                                % (bc_here, node_glob))

            jj += dofs_here

            # retrieve element and local index
            ee, node_loc = structure.node_master_elem[node_glob, :]

            # get position, crv and rotation matrix
            Ra = tsstr.pos[node_glob, :]  # in A FoR, w.r.t. origin A-G
            Rg = np.dot(Cag.T, Ra)  # in G FoR, w.r.t. origin A-G
            psi = tsstr.psi[ee, node_loc, :]
            psi_dot = tsstr.psi_dot[ee, node_loc, :]
            Cab = algebra.crv2rotation(psi)
            Cba = Cab.T
            Cbg = np.dot(Cab.T, Cag)
            Tan = algebra.crv2tan(psi)


            ### str -> aero mapping
            # some nodes may be linked to multiple surfaces...
            for str2aero_here in aero.struct2aero_mapping[node_glob]:

                # detect surface/span-wise coordinate (ss,nn)
                nn, ss = str2aero_here['i_n'], str2aero_here['i_surf']
                # print('%.2d,%.2d'%(nn,ss))

                # surface panelling
                M = aero.aero_dimensions[ss][0]
                N = aero.aero_dimensions[ss][1]

                Kzeta_start = 3 * sum(self.linuvlm.MS.KKzeta[:ss])
                shape_zeta = (3, M + 1, N + 1)

                for mm in range(M + 1):
                    # get bound vertex index
                    ii_vert = [Kzeta_start + np.ravel_multi_index(
                        (cc, mm, nn), shape_zeta) for cc in range(3)]

                    # get position vectors
                    zetag = tsaero.zeta[ss][:, mm, nn]  # in G FoR, w.r.t. origin A-G
                    zetaa = np.dot(Cag, zetag)  # in A FoR, w.r.t. origin A-G
                    Xg = zetag - Rg  # in G FoR, w.r.t. origin B
                    Xb = np.dot(Cbg, Xg)  # in B FoR, w.r.t. origin B

                    # get rotation terms
                    Xbskew = algebra.skew(Xb)
                    XbskewTan = np.dot(Xbskew, Tan)

                    # get velocity terms
                    zetag_dot = tsaero.zeta_dot[ss][:, mm, nn]  # in G FoR, w.r.t. origin A-G
                    zetaa_dot = np.dot(Cag, zetag_dot)  # in A FoR, w.r.t. origin A-G

                    # get aero force
                    faero = tsaero.forces[ss][:3, mm, nn]
                    faero_a = np.dot(Cag,faero)
                    maero_g = np.cross(Xg,faero)
                    maero_b = np.dot(Cbg,maero_g)


                    ### ---------------------------------------- allocate Kdisp

                    if bc_here != 1:
                        # wrt pos
                        Kdisp[np.ix_(ii_vert, jj_tra)] += Cga

                        # wrt psi
                        Kdisp[np.ix_(ii_vert, jj_rot)] -= np.dot(Cbg.T, XbskewTan)

                    # w.r.t. position of FoR A (w.r.t. origin G)
                    # null as A and G have always same origin in SHARPy

                    # # ### w.r.t. quaternion (attitude changes)
                    Kdisp[np.ix_(ii_vert, jj_quat)] = \
                        algebra.der_Cquat_by_v(tsstr.quat, zetaa)


                    ### ------------------------------------ allocate Kvel_disp

                    if bc_here != 1:
                        # # wrt pos
                        Kvel_disp[np.ix_(ii_vert, jj_tra)] += Der_vel_Ra

                        # wrt psi (at zero psi_dot)
                        Kvel_disp[np.ix_(ii_vert, jj_rot)] -= \
                            np.dot(Cga,
                                   np.dot(skew_for_rot,
                                          np.dot(Cab, XbskewTan)))

                        # # wrt psi (psi_dot contributions - verified)
                        Kvel_disp[np.ix_(ii_vert, jj_rot)] += np.dot(Cbg.T, np.dot(
                            algebra.skew(np.dot(XbskewTan, psi_dot)), Tan))

                        Kvel_disp[np.ix_(ii_vert, jj_rot)] -= \
                            np.dot(Cbg.T,
                                   np.dot(Xbskew,
                                          algebra.der_Tan_by_xv(psi, psi_dot)))

                    # # w.r.t. position of FoR A (w.r.t. origin G)
                    # # null as A and G have always same origin in SHARPy

                    # # ### w.r.t. quaternion (attitude changes)
                    Kvel_disp[np.ix_(ii_vert, jj_quat)] = \
                        algebra.der_Cquat_by_v(tsstr.quat, zetaa_dot)


                    ### ------------------------------------- allocate Kvel_vel

                    if bc_here != 1:
                        # wrt pos_dot
                        Kvel_vel[np.ix_(ii_vert, jj_tra)] += Cga

                        # # wrt crv_dot
                        Kvel_vel[np.ix_(ii_vert, jj_rot)] -= np.dot(Cbg.T, XbskewTan)

                    # # wrt velocity of FoR A
                    Kvel_vel[np.ix_(ii_vert, jj_for_tra)] += Cga
                    Kvel_vel[np.ix_(ii_vert, jj_for_rot)] -= \
                        np.dot(Cga, algebra.skew(zetaa))

                    # wrt rate of change of quaternion: not implemented!


                    ### -------------------------------------- allocate Kforces

                    if bc_here != 1:
                        # nodal forces
                        Kforces[np.ix_(jj_tra, ii_vert)] += Cag

                        # nodal moments
                        Kforces[np.ix_(jj_rot, ii_vert)] += \
                                 np.dot( Tan.T, np.dot(Cbg, algebra.skew(Xg)) )
                    # or, equivalently, np.dot( algebra.skew(Xb),Cbg)

                    # total forces
                    Kforces[np.ix_(jj_for_tra, ii_vert)] += Cag

                    # total moments
                    Kforces[np.ix_(jj_for_rot, ii_vert)] += \
                        np.dot(Cag, algebra.skew(zetag))

                    # quaternion equation
                    # null, as not dep. on external forces


                    ### --------------------------------------- allocate Kstiff

                    ### flexible dof equations (Kss and Csr)
                    if bc_here != 1:
                        # forces
                        Csr[jj_tra, -4:] -= algebra.der_CquatT_by_v(tsstr.quat, faero)

                        ### moments
                        TanTXbskew=np.dot(Tan.T,Xbskew)
                        # contrib. of TanT (dpsi)
                        Kss[np.ix_(jj_rot, jj_rot)]-=algebra.der_TanT_by_xv(psi,maero_b)
                        # contrib of delta aero moment (dpsi)
                        Kss[np.ix_(jj_rot, jj_rot)]-=\
                            np.dot( TanTXbskew, algebra.der_CcrvT_by_v(psi, np.dot(Cag,faero) ))
                        # contribution of delta aero moment (dquat)
                        Csr[jj_rot, -4:] -=\
                                np.dot( TanTXbskew,
                                    np.dot( Cba, 
                                        algebra.der_CquatT_by_v(tsstr.quat,faero)))


                    ### rigid body eqs (Crs and Crr)
    
                    if bc_here != 1:
                        # moments contribution due to delta_Ra (+ sign intentional)
                        Crs[3:6,jj_tra] += algebra.skew( faero_a ) 
                        # moment contribution due to delta_psi (+ sign intentional)
                        Crs[3:6,jj_rot] += np.dot(algebra.skew(faero_a),
                                                  algebra.der_Ccrv_by_v(psi, Xb))

                    # total force
                    Crr[:3,-4:] -= algebra.der_CquatT_by_v(tsstr.quat,faero)

                    # total moment contribution due to quaternion
                    Crr[3:6,-4:] -= algebra.der_CquatT_by_v(tsstr.quat, np.cross(zetag,faero) )
                    Crr[3:6,-4:] += np.dot( 
                                        np.dot(Cag,algebra.skew(faero)), 
                                        algebra.der_Cquat_by_v(tsstr.quat,np.dot(Cab,Xb))) 


        # transfer
        self.Kdisp = Kdisp
        self.Kvel_disp = Kvel_disp
        self.Kvel_vel = Kvel_vel
        self.Kforces = Kforces

        # stiffening factors
        self.Kss = Kss
        self.Csr = Csr
        self.Crs = Crs 
        self.Crr = Crr


if __name__ == '__main__':
    import read
    import configobj

    # select test case
    fname = '/home/sm6110/git/uvlm3d/test/h5input/smith_Nsurf01M04N12wk10_a040.state.h5'
    fname = '/home/sm6110/git/uvlm3d/test/h5input/smith_Nsurf02M04N12wk10_a040.state.h5'
    hd = read.h5file(fname)

    # read some setting
    file_settings = fname[:-8] + 'solver.txt'
    dict_config = configobj.ConfigObj(file_settings)

    # add settings for linear solver
    M, cref = 4., 1.
    Uinf = 25.
    dict_config['LinearUvlm'] = {'dt': cref / M / Uinf,
                                 'integr_order': 2,
                                 'Uref': 1.}

    Sol = AeroElaDyn(tsaero=hd.tsaero00000, tsstr=hd.tsstr00000,
                     aero2str_mapping=hd.aero2str, settings=dict_config)<|MERGE_RESOLUTION|>--- conflicted
+++ resolved
@@ -47,11 +47,8 @@
     """
 
     def __init__(self, data, custom_settings_linear=None, uvlm_block=False):
-<<<<<<< HEAD
-
-
-=======
->>>>>>> 667b9ed5
+
+
 
         self.data = data
         if custom_settings_linear is None:
@@ -120,13 +117,10 @@
                 UseSparse=settings_here['use_sparse'].value,
                 integr_order=settings_here['integr_order'].value,
                 ScalingDict=settings_here['ScalingDict'])
-<<<<<<< HEAD
-=======
 
         # add rotational speed
         for ii in range(self.linuvlm.MS.n_surf):
             self.linuvlm.MS.Surfs[ii].omega = self.tsstr.for_vel[3:]
->>>>>>> 667b9ed5
 
 
     def reshape_struct_input(self):
