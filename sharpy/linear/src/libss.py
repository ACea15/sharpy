--- conflicted
+++ resolved
@@ -467,7 +467,6 @@
                     libsp.block_dot(WTblock, self.B),
                     libsp.block_dot(self.C, Vblock))
 
-<<<<<<< HEAD
 
     def solve_step(self, xn, un):
 
@@ -478,8 +477,6 @@
         return xn1, yn    
 
 
-=======
->>>>>>> ea52cd8a
 # ---------------------------------------- Methods for state-space manipulation
 def project(ss_here,WT,V):
     '''
