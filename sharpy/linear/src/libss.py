"""
Linear Time Invariant systems
author: S. Maraniello
date: 15 Sep 2017 (still basement...)

Library of methods to build/manipulate state-space models. The module supports
the sparse arrays types defined in libsparse.

The module includes:

Classes:
- ss: provides a class to build DLTI/LTI systems with full and/or sparse
	matrices and wraps many of the methods in these library. Methods include:
	- freqresp: wraps the freqresp function
	- addGain: adds gains in input/output. This is not a wrapper of addGain, as
	the system matrices are overwritten

Methods for state-space manipulation:
- couple: feedback coupling. Does not support sparsity
- freqresp: calculate frequency response. Supports sparsity.
- series: series connection between systems
- parallel: parallel connection between systems
- SSconv: convert state-space model with predictions and delays
- addGain: add gains to state-space model.
<<<<<<< HEAD
- join2: merge two state-space models into one.
=======
>>>>>>> 66c39759
- join: merge a list of state-space models into one.
- sum state-space models and/or gains
- scale_SS: scale state-space model
- simulate: simulates discrete time solution
- Hnorm_from_freq_resp: compute H norm of a frequency response
- adjust_phase: remove discontinuities from a frequency response

Special Models:
- SSderivative: produces DLTI of a numerical derivative scheme
- SSintegr: produces DLTI of an integration scheme
- build_SS_poly: build state-space model with polynomial terms.

Filtering:
- butter

Utilities:
- get_freq_from_eigs: clculate frequency corresponding to eigenvalues

Comments:
- the module supports sparse matrices hence relies on libsparse.

to do:
	- remove unnecessary coupling routines
	- couple function can handle sparse matrices but only outputs dense matrices
		- verify if typical coupled systems are sparse
		- update routine
		- add method to automatically determine whether to use sparse or dense?
"""

import copy
import warnings
import numpy as np
import scipy.signal as scsig
import scipy.linalg as scalg
import scipy.interpolate as scint

# dependency
import sharpy.linear.src.libsparse as libsp


# ------------------------------------------------------------- Dedicated class

class ss():
<<<<<<< HEAD
    """
    Wrap state-space models allocation into a single class and support both
    full and sparse matrices. The class emulates
        scipy.signal.ltisys.StateSpaceContinuous
        scipy.signal.ltisys.StateSpaceDiscrete
    but supports sparse matrices and other functionalities.

    Methods:
    - get_mats: return matrices as tuple
    - check_types: check matrices types are supported
    - freqresp: calculate frequency response over range.
    - addGain: project inputs/outputs
    - scale: allows scaling a system
    """
=======
	'''
	Wrap state-space models allocation into a single class and support both
	full and sparse matrices. The class emulates 
		scipy.signal.ltisys.StateSpaceContinuous
		scipy.signal.ltisys.StateSpaceDiscrete
	but supports sparse matrices and other functionalities. 

	Methods:
	- get_mats: return matrices as tuple
	- check_types: check matrices types are supported
	- freqresp: calculate frequency response over range.
	- addGain: project inputs/outputs
	- scale: allows scaling a system
	'''

	def __init__(self,A, B, C, D, dt=None):
		'''
		Allocate state-space model (A,B,C,D). If dt is not passed, a 
		continuous-time system is assumed.
		'''

		self.A=A
		self.B=B
		self.C=C 
		self.D=D
		self.dt=dt
		self.check_types()

		# determine inputs/outputs/states
		(self.states,self.inputs)=self.B.shape
		self.outputs=self.C.shape[0]

		# verify dimensions
		assert self.A.shape==(self.states,self.states), 'A and B rows not matching'
		assert self.C.shape[1]==self.states, 'A and C columns not matching'
		assert self.D.shape==(self.outputs,self.inputs), 'B and D columns not matching'


	def check_types(self):
		assert type(self.A) in libsp.SupportedTypes,\
							  'Type of A matrix (%s) not supported'%type(self.A)
		assert type(self.B) in libsp.SupportedTypes,\
							  'Type of A matrix (%s) not supported'%type(self.B)
		assert type(self.C) in libsp.SupportedTypes,\
							  'Type of A matrix (%s) not supported'%type(self.C)
		assert type(self.D) in libsp.SupportedTypes,\
							  'Type of A matrix (%s) not supported'%type(self.D)


	def get_mats(self):
		return self.A,self.B,self.C,self.D


	def freqresp(self,wv):
		'''
		Calculate frequency response over frequencies wv

		Note: this wraps frequency response function.
		'''
		dlti=True
		if self.dt==None: dlti=False
		return freqresp(self,wv,dlti=dlti)


	def addGain(self,K,where):
		'''
		Projects input u or output y the state-space system through the gain 
		matrix K. The input 'where' determines whether inputs or outputs are
		projected as: 
			- where='in': inputs are projected such that:
				u_new -> u=K*u_new -> SS -> y  => u_new -> SSnew -> y
			- where='out': outputs are projected such that:
			 	u -> SS -> y -> y_new=K*y => u -> SSnew -> ynew 

		Warning: this is not a wrapper of the addGain method in this module, as
		the state-space matrices are directly overwritten.
		'''

		assert where in ['in', 'out'],\
							'Specify whether gains are added to input or output'

		if where=='in':
			self.B=libsp.dot(self.B,K)
			self.D=libsp.dot(self.D,K)
			self.inputs=K.shape[1]

		if where=='out':
			self.C=libsp.dot(K,self.C)
			self.D=libsp.dot(K,self.D)
			self.outputs=K.shape[0]


	def scale(self,input_scal=1.,output_scal=1.,state_scal=1.):
		'''
		Given a state-space system, scales the equations such that the original
		state, input and output, (x, u and y), are substituted by 
			xad=x/state_scal
			uad=u/input_scal 
			yad=y/output_scal
		The entries input_scal/output_scal/state_scal can be:
			- floats: in this case all input/output are scaled by the same value
			- lists/arrays of length Nin/Nout: in this case each dof will be scaled
			by a different factor

		If the original system has form:
			xnew=A*x+B*u
			y=C*x+D*u
		the transformation is such that:
			xnew=A*x+(B*uref/xref)*uad
			yad=1/yref( C*xref*x+D*uref*uad )
		'''
		scale_SS(self,input_scal,output_scal,state_scal,byref=True)


	def project(self,WT,V):
		'''
		Given 2 transformation matrices, (WT,V) of shapes (Nk,self.states) and
		 (self.states,Nk) respectively, this routine projects the state space 
		 model states according to:

			Anew = WT A V
			Bnew = WT B
			Cnew = C V
			Dnew = D

		The projected model has the same number of inputs/outputs as the original 
		one, but Nk states.
		'''

		self.A = libsp.dot( WT, libsp.dot(self.A, V) )
		self.B = libsp.dot( WT, self.B)
		self.C = libsp.dot( self.C, V)
		self.states=V.shape[1]


	def truncate(self,N):
		''' Retains only the first N states. '''
		
		assert N>0 and N<=self.states, 'N must be in [1,self.states]'

		self.A=self.A[:N,:N]
		self.B=self.B[:N,:]
		self.C=self.C[:,:N]	
		self.states=N
>>>>>>> 66c39759

    def __init__(self, A, B, C, D, dt=None):
        """
        Allocate state-space model (A,B,C,D). If dt is not passed, a
        continuous-time system is assumed.
        """

        self.A = A
        self.B = B
        self.C = C
        self.D = D
        self.dt = dt
        self.check_types()

        # determine inputs/outputs/states
        if self.B.shape.__len__() == 1:
            # Allow for SISO systems
            self.inputs = 1
            self.states = self.B.shape[0]
        else:
            (self.states, self.inputs) = self.B.shape

        self.outputs = self.C.shape[0]

        # verify dimensions
        assert self.A.shape == (self.states, self.states), 'A and B rows not matching'
        assert self.C.shape[1] == self.states, 'A and C columns not matching'
        assert self.D.shape[0] == self.outputs, 'C and D rows not matching'
        try:
            assert self.D.shape[1] == self.inputs, 'B and D columns not matching'
        except IndexError:
            assert self.inputs == 1, 'D shape does not match number of inputs'

    @property
    def inputs(self):
        """Number of inputs :math:`m` to the system."""
        # print('Getting number of inputs')
        # return self._inputs
        if self.B.shape.__len__() == 1:
            self.inputs = 1
        else:
            self.inputs = self.B.shape[1]

        return self._inputs

    @inputs.setter
    def inputs(self, value):
        # print('Setting Number of inputs')
        self._inputs = value

    @property
    def outputs(self):
        """Number of outputs :math:`p` of the system."""
        self.outputs = self.C.shape[0]
        return self._outputs

    @outputs.setter
    def outputs(self, value):
        self._outputs = value

    @property
    def states(self):
        """Number of states :math:`n` of the system."""
        self.states = self.A.shape[0]
        return self._states

    @states.setter
    def states(self, value):
        self._states = value

    def check_types(self):
        assert type(self.A) in libsp.SupportedTypes, \
            'Type of A matrix (%s) not supported' % type(self.A)
        assert type(self.B) in libsp.SupportedTypes, \
            'Type of B matrix (%s) not supported' % type(self.B)
        assert type(self.C) in libsp.SupportedTypes, \
            'Type of C matrix (%s) not supported' % type(self.C)
        assert type(self.D) in libsp.SupportedTypes, \
            'Type of D matrix (%s) not supported' % type(self.D)

    def get_mats(self):
        return self.A, self.B, self.C, self.D

    def freqresp(self, wv):
        """
        Calculate frequency response over frequencies wv

        Note: this wraps frequency response function.
        """
        dlti = True
        if self.dt == None: dlti = False
        return freqresp(self, wv, dlti=dlti)

    def addGain(self, K, where):
        """
        Projects input u or output y the state-space system through the gain
        matrix K. The input 'where' determines whether inputs or outputs are
        projected as:
            - where='in': inputs are projected such that:
                u_new -> u=K*u_new -> SS -> y  => u_new -> SSnew -> y
            - where='out': outputs are projected such that:
                 u -> SS -> y -> y_new=K*y => u -> SSnew -> ynew

        Warning: this is not a wrapper of the addGain method in this module, as
        the state-space matrices are directly overwritten.
        """

        assert where in ['in', 'out'], \
            'Specify whether gains are added to input or output'

        if where == 'in':
            self.B = libsp.dot(self.B, K)
            self.D = libsp.dot(self.D, K)
            # try:     # No need to update inputs/outputs as they are now properties accessed on demand NG 26/3/19
            #     self._inputs = K.shape[1]
            # except IndexError:
            #     self._inputs = 1

        if where == 'out':
            self.C = libsp.dot(K, self.C)
            self.D = libsp.dot(K, self.D)
            # self.outputs = K.shape[0]

    def scale(self, input_scal=1., output_scal=1., state_scal=1.):
        """
        Given a state-space system, scales the equations such that the original
        state, input and output, (x, u and y), are substituted by
            xad=x/state_scal
            uad=u/input_scal
            yad=y/output_scal
        The entries input_scal/output_scal/state_scal can be:
            - floats: in this case all input/output are scaled by the same value
            - lists/arrays of length Nin/Nout: in this case each dof will be scaled
            by a different factor

        If the original system has form:
            xnew=A*x+B*u
            y=C*x+D*u
        the transformation is such that:
            xnew=A*x+(B*uref/xref)*uad
            yad=1/yref( C*xref*x+D*uref*uad )
        """
        scale_SS(self, input_scal, output_scal, state_scal, byref=True)


    def project(self,WT,V):
        '''
        Given 2 transformation matrices, (WT,V) of shapes (Nk,self.states) and
        (self.states,Nk) respectively, this routine projects the state space
        model states according to:

            Anew = WT A V
            Bnew = WT B
            Cnew = C V
            Dnew = D

        The projected model has the same number of inputs/outputs as the original
        one, but Nk states.
        '''

        self.A = libsp.dot( WT, libsp.dot(self.A, V) )
        self.B = libsp.dot( WT, self.B)
        self.C = libsp.dot( self.C, V)
        self.states=V.shape[1]


    def truncate(self, N):
        ''' Retains only the first N states. '''

        assert N > 0 and N <= self.states, 'N must be in [1,self.states]'

        self.A = self.A[:N, :N]
        self.B = self.B[:N, :]
        self.C = self.C[:, :N]
        # self.states = N  # No need to update, states is now a property. NG 26/3/19

    def max_eig(self):
        '''
        Returns most unstable eigenvalue
        '''

        ev = np.linalg.eigvals(self.A)

        if self.dt is None:
            return np.max(ev.real)
        else:
            return np.max(np.abs(ev))

	def max_eig(self):
		'''
		Returns most unstable eigenvalue
		'''

		ev = np.linalg.eigvals(self.A)

		if self.dt is None:
			return np.max(ev.real)
		else:
			return np.max(np.abs(ev))




class ss_block():
    '''
    State-space model in block form. This class has the same purpose as "ss",
    but the A, B, C, D are allocated in the form of nested lists. The format is
    similar to the one used in numpy.block but:
        1. Block matrices can contain both dense and sparse matrices
        2. Empty blocks are defined through None type

    Methods:
    - remove_block: drop one of the blocks from the s-s model
    - addGain: project inputs/outputs
    - project: project state
    '''

    def __init__(self, A, B, C, D, S_states, S_inputs, S_outputs, dt=None):
        '''
        Allocate state-space model (A,B,C,D) in block form starting from nested
        lists of full/sparse matrices (as per numpy.block).

        Input:
        - A, B, C, D: lists of matrices defining the state-space model.
        - S_states, S_inputs, S_outputs: lists with dimensions of of each block
        representing the states, inputs and outputs of the model.
        - dt: time-step. In None, a continuous-time system is assumed.
        '''

        self.A = A
        self.B = B
        self.C = C
        self.D = D
        self.dt = dt

        self.S_u = S_inputs
        self.S_y = S_outputs
        self.S_x = S_states

        # determine number of blocks
        self.blocks_u = len(S_inputs)
        self.blocks_y = len(S_outputs)
        self.blocks_x = len(S_states)

        # determine inputs/outputs/states
        self.inputs = sum(S_inputs)
        self.outputs = sum(S_outputs)
        self.states = sum(S_states)

        self.check_sizes()

    def check_sizes(self):
        pass

    def remove_block(self, where, index):
        '''
        Remove a block from either inputs or outputs.

        Inputs:
        - where = {'in', 'out'}: determined whether to remove inputs or outputs
        - index: index of block to remove
        '''

        assert where in ['in', 'out'], "'where' must be equal to {'in', 'out'}"

        if where == 'in':
            for ii in range(self.blocks_x):
                del self.B[ii][index]
            for ii in range(self.blocks_y):
                del self.D[ii][index]

        if where == 'out':
            for ii in range(self.blocks_y):
                del self.C[ii]
                del self.D[ii]

    def addGain(self, K, where):
        '''
        Projects input u or output y the state-space system through the gain
        block matrix K. The input 'where' determines whether inputs or outputs
        are projected as:
            - where='in': inputs are projected such that:
                u_new -> u=K*u_new -> SS -> y  => u_new -> SSnew -> y
            - where='out': outputs are projected such that:
                 u -> SS -> y -> y_new=K*y => u -> SSnew -> ynew

        Input: K must be a list of list of matrices. The size of K must be
        compatible with either B or C for block matrix product.
        '''

        assert where in ['in', 'out'], \
            'Specify whether gains are added to input or output'

        rows, cols = self.get_sizes(K)

        if where == 'in':
            self.B = libsp.block_dot(self.B, K)
            self.D = libsp.block_dot(self.D, K)
            self.S_u = cols
            self.blocks_u = len(cols)
            self.inputs = sum(cols)

        if where == 'out':
            self.C = libsp.block_dot(K, self.C)
            self.D = libsp.block_dot(K, self.D)
            self.S_y = rows
            self.blocks_y = len(rows)
            self.outputs = sum(rows)

    def get_sizes(self, M):
        '''
        Get the size of each block in M.
        '''

        rM, cM = len(M), len(M[0])
        rows = rM * [None]
        cols = cM * [None]

        for ii in range(rM):
            for jj in range(cM):
                if M[ii][jj] is not None:
                    rhere, chere = M[ii][jj].shape

                    if rows[ii] is None:  # allocate
                        rows[ii] = rhere
                    else:  # check
                        assert rows[ii] == rhere, \
                            'Block (%d,%d) has inconsistent size with other in same row!' % (ii, jj)

                    if cols[jj] is None:  # allocate
                        cols[jj] = chere
                    else:  # check
                        assert cols[jj] == chere, \
                            'Block (%d,%d) has inconsistent size with other in same column!' % (ii, jj)

        return rows, cols

    def project(self, WT, V, by_arrays=True, overwrite=False):
        '''
        Given 2 transformation matrices, (W,V) of shape (Nk,self.states), this
        routine projects the state space model states according to:

          Anew = W^T A V
          Bnew = W^T B
          Cnew = C V
          Dnew = D

        The projected model has the same number of inputs/outputs as the original
        one, but Nk states.

        Inputs:
        - WT = W^T
        - V = V
        - by_arrays: if True, W, V are either numpy.array or sparse matrices. If
          False, they are block matrices.
        - overwrite: if True, overwrites the A, B, C matrices
        '''

        if by_arrays:  # transform to block structures

            II0 = 0
            Vblock = []
            WTblock = [[]]
            for ii in range(self.blocks_x):
                iivec = range(II0, II0 + self.S_x[ii])
                Vblock.append([V[iivec, :]])
                WTblock[0].append(WT[:, iivec])
                II0 += self.S_x[ii]
        else:
            Vblock = V
            WTblock = WT

        if overwrite:
            self.A = libsp.block_dot(WTblock, libsp.block_dot(self.A, Vblock))
            self.B = libsp.block_dot(WTblock, self.B)
            self.C = libsp.block_dot(self.C, Vblock)
        else:
            return (libsp.block_dot(WTblock, libsp.block_dot(self.A, Vblock)),
                    libsp.block_dot(WTblock, self.B),
                    libsp.block_dot(self.C, Vblock))



# ---------------------------------------- Methods for state-space manipulation
def project(ss_here,WT,V):
    '''
    Given 2 transformation matrices, (WT,V) of shapes (Nk,self.states) and
    (self.states,Nk) respectively, this routine returns a projection of the
    state space ss_here according to:

        Anew = WT A V
        Bnew = WT B
        Cnew = C V
        Dnew = D

    The projected model has the same number of inputs/outputs as the original
    one, but Nk states.
    '''

<<<<<<< HEAD
    Ap = libsp.dot( WT, libsp.dot(ss_here.A, V) )
    Bp = libsp.dot( WT, ss_here.B)
    Cp = libsp.dot( ss_here.C, V)

    return ss(Ap,Bp,Cp,ss_here.D,ss_here.dt)
=======

# ---------------------------------------- Methods for state-space manipulation


def project(ss_here,WT,V):
	'''
	Given 2 transformation matrices, (WT,V) of shapes (Nk,self.states) and
	 (self.states,Nk) respectively, this routine returns a projection of the 
	 state space ss_here according to:

		Anew = WT A V
		Bnew = WT B
		Cnew = C V
		Dnew = D

	The projected model has the same number of inputs/outputs as the original 
	one, but Nk states.
	'''

	Ap = libsp.dot( WT, libsp.dot(ss_here.A, V) )
	Bp = libsp.dot( WT, ss_here.B)
	Cp = libsp.dot( ss_here.C, V)
	
	return ss(Ap,Bp,Cp,ss_here.D,ss_here.dt)



def couple(ss01,ss02,K12,K21,out_sparse=False):
	'''
	Couples 2 dlti systems ss01 and ss02 through the gains K12 and K21, where
	K12 transforms the output of ss02 into an input of ss01.
>>>>>>> 66c39759

def couple(ss01, ss02, K12, K21, out_sparse=False):
    """
    Couples 2 dlti systems ss01 and ss02 through the gains K12 and K21, where
    K12 transforms the output of ss02 into an input of ss01.

    Other inputs:
    - out_sparse: if True, the output system is stored as sparse (not recommended)
    """

    assert np.abs(ss01.dt - ss02.dt) < 1e-10 * ss01.dt, 'Time-steps not matching!'
    assert K12.shape == (ss01.inputs, ss02.outputs), \
        'Gain K12 shape not matching with systems number of inputs/outputs'
    assert K21.shape == (ss02.inputs, ss01.outputs), \
        'Gain K21 shape not matching with systems number of inputs/outputs'

    A1, B1, C1, D1 = ss01.get_mats()
    A2, B2, C2, D2 = ss02.get_mats()

    # extract size
    Nx1, Nu1 = B1.shape
    Ny1 = C1.shape[0]
    Nx2, Nu2 = B2.shape
    Ny2 = C2.shape[0]

    #  terms to invert
    maxD1 = np.max(np.abs(D1))
    maxD2 = np.max(np.abs(D2))
    if maxD1 < 1e-32:
        pass
    if maxD2 < 1e-32:
        pass

    # compute self-influence gains
    K11 = libsp.dot(K12, libsp.dot(D2, K21))
    K22 = libsp.dot(K21, libsp.dot(D1, K12))

    # left hand side terms
    L1 = libsp.dot(-K11, D1)
    L2 = libsp.dot(-K22, D2)
    L1 += libsp.eye_as(L1)
    L2 += libsp.eye_as(L2)

    # coupling terms
    cpl_12 = libsp.solve(L1, K12)
    cpl_21 = libsp.solve(L2, K21)

    cpl_11 = libsp.dot(cpl_12, libsp.dot(D2, K21))
    cpl_22 = libsp.dot(cpl_21, libsp.dot(D1, K12))

    # Build coupled system
    if out_sparse:
        raise NameError('out_sparse=True not supported yet (verify if worth it first).')
    else:
        A = np.block([
            [libsp.dense(A1 + libsp.dot(libsp.dot(B1, cpl_11), C1)), libsp.dense(libsp.dot(libsp.dot(B1, cpl_12), C2))],
            [libsp.dense(libsp.dot(libsp.dot(B2, cpl_21), C1)),
             libsp.dense(A2 + libsp.dot(libsp.dot(B2, cpl_22), C2))]])

        C = np.block([
            [libsp.dense(C1 + libsp.dot(libsp.dot(D1, cpl_11), C1)), libsp.dense(libsp.dot(libsp.dot(D1, cpl_12), C2))],
            [libsp.dense(libsp.dot(libsp.dot(D2, cpl_21), C1)),
             libsp.dense(C2 + libsp.dot(libsp.dot(D2, cpl_22), C2))]])

        B = np.block([
            [libsp.dense(B1 + libsp.dot(libsp.dot(B1, cpl_11), D1)), libsp.dense(libsp.dot(libsp.dot(B1, cpl_12), D2))],
            [libsp.dense(libsp.dot(libsp.dot(B2, cpl_21), D1)),
             libsp.dense(B2 + libsp.dot(libsp.dot(B2, cpl_22), D2))]])

        D = np.block([
            [libsp.dense(D1 + libsp.dot(libsp.dot(D1, cpl_11), D1)), libsp.dense(libsp.dot(libsp.dot(D1, cpl_12), D2))],
            [libsp.dense(libsp.dot(libsp.dot(D2, cpl_21), D1)),
             libsp.dense(D2 + libsp.dot(libsp.dot(D2, cpl_22), D2))]])

    return ss(A, B, C, D, dt=ss01.dt)


# def couple_wrong02(ss01, ss02, K12, K21):
#     """
#     Couples 2 dlti systems ss01 and ss02 through the gains K12 and K21, where
#     K12 transforms the output of ss02 into an input of ss01.
#     """

#     assert ss01.dt == ss02.dt, 'Time-steps not matching!'
#     assert K12.shape == (ss01.inputs, ss02.outputs), \
#         'Gain K12 shape not matching with systems number of inputs/outputs'
#     assert K21.shape == (ss02.inputs, ss01.outputs), \
#         'Gain K21 shape not matching with systems number of inputs/outputs'

#     A1, B1, C1, D1 = ss01.A, ss01.B, ss01.C, ss01.D
#     A2, B2, C2, D2 = ss02.A, ss02.B, ss02.C, ss02.D

#     # extract size
#     Nx1, Nu1 = B1.shape
#     Ny1 = C1.shape[0]
#     Nx2, Nu2 = B2.shape
#     Ny2 = C2.shape[0]

#     #  terms to invert
#     maxD1 = np.max(np.abs(D1))
#     maxD2 = np.max(np.abs(D2))
#     if maxD1 < 1e-32:
#         pass
#     if maxD2 < 1e-32:
#         pass

#     # terms solving for u21 (input of ss02 due to ss01)
#     K11 = np.dot(K12, np.dot(D2, K21))
#     # L1=np.eye(Nu1)-np.dot(K11,D1)
#     L1inv = np.linalg.inv(np.eye(Nu1) - np.dot(K11, D1))

#     # coupling terms for u21
#     cpl_11 = np.dot(L1inv, K11)
#     cpl_12 = np.dot(L1inv, K12)

#     # terms solving for u12 (input of ss01 due to ss02)
#     T = np.dot(np.dot(K21, D1), L1inv)

#     # coupling terms for u21
#     cpl_21 = K21 + np.dot(T, K11)
#     cpl_22 = np.dot(T, K12)

#     # Build coupled system
#     A = np.block([
#         [A1 + np.dot(np.dot(B1, cpl_11), C1), np.dot(np.dot(B1, cpl_12), C2)],
#         [np.dot(np.dot(B2, cpl_21), C1), A2 + np.dot(np.dot(B2, cpl_22), C2)]])

#     C = np.block([
#         [C1 + np.dot(np.dot(D1, cpl_11), C1), np.dot(np.dot(D1, cpl_12), C2)],
#         [np.dot(np.dot(D2, cpl_21), C1), C2 + np.dot(np.dot(D2, cpl_22), C2)]])

#     B = np.block([
#         [B1 + np.dot(np.dot(B1, cpl_11), D1), np.dot(np.dot(B1, cpl_12), D2)],
#         [np.dot(np.dot(B2, cpl_21), D1), B2 + np.dot(np.dot(B2, cpl_22), D2)]])

#     D = np.block([
#         [D1 + np.dot(np.dot(D1, cpl_11), D1), np.dot(np.dot(D1, cpl_12), D2)],
#         [np.dot(np.dot(D2, cpl_21), D1), D2 + np.dot(np.dot(D2, cpl_22), D2)]])

#     if ss01.dt is None:
#         sstot = scsig.lti(A, B, C, D)
#     else:
#         sstot = scsig.dlti(A, B, C, D, dt=ss01.dt)
#     return sstot


# def couple_wrong(ss01, ss02, K12, K21):
#     """
#     Couples 2 dlti systems ss01 and ss02 through the gains K12 and K21, where
#     K12 transforms the output of ss02 into an input of ss01.
#     """

#     assert ss01.dt == ss02.dt, 'Time-steps not matching!'
#     assert K12.shape == (ss01.inputs, ss02.outputs), \
#         'Gain K12 shape not matching with systems number of inputs/outputs'
#     assert K21.shape == (ss02.inputs, ss01.outputs), \
#         'Gain K21 shape not matching with systems number of inputs/outputs'

#     A1, B1, C1, D1 = ss01.A, ss01.B, ss01.C, ss01.D
#     A2, B2, C2, D2 = ss02.A, ss02.B, ss02.C, ss02.D

#     # extract size
#     Nx1, Nu1 = B1.shape
#     Ny1 = C1.shape[0]
#     Nx2, Nu2 = B2.shape
#     Ny2 = C2.shape[0]

#     #  terms to invert
#     maxD1 = np.max(np.abs(D1))
#     maxD2 = np.max(np.abs(D2))
#     if maxD1 < 1e-32:
#         pass
#     if maxD2 < 1e-32:
#         pass

#     # compute self-coupling terms
#     S1 = np.dot(K12, np.dot(D2, K21))
#     S2 = np.dot(K21, np.dot(D1, K12))

#     # left hand side terms
#     L1 = np.eye(Nu1) - np.dot(S1, D1)
#     L2 = np.eye(Nu2) - np.dot(S2, D2)

#     # invert left hand side terms
#     L1inv = np.linalg.inv(L1)
#     L2inv = np.linalg.inv(L2)

#     # recurrent terms
#     L1invS1 = np.dot(L1inv, S1)
#     L2invS2 = np.dot(L2inv, S2)

#     L1invK12 = np.dot(L1inv, K12)
#     L2invK21 = np.dot(L2inv, K21)

#     # Build coupled system
#     A = np.block([
#         [A1 + np.dot(np.dot(B1, L1invS1), C1), np.dot(np.dot(B1, L1invK12), C2)],
#         [np.dot(np.dot(B2, L2invK21), C1), A2 + np.dot(np.dot(B2, L2invS2), C2)]])

#     C = np.block([
#         [C1 + np.dot(np.dot(D1, L1invS1), C1), np.dot(np.dot(D1, L1invK12), C2)],
#         [np.dot(np.dot(D2, L2invK21), C1), C2 + np.dot(np.dot(D2, L2invS2), C2)]])

#     B = np.block([
#         [B1 + np.dot(np.dot(B1, L1invS1), D1), np.dot(np.dot(B1, L1invK12), D2)],
#         [np.dot(np.dot(B2, L2invK21), D1), B2 + np.dot(np.dot(B2, L2invS2), D2)]])

#     D = np.block([
#         [D1 + np.dot(np.dot(D1, L1invS1), D1), np.dot(np.dot(D1, L1invK12), D2)],
#         [np.dot(np.dot(D2, L2invK21), D1), D2 + np.dot(np.dot(D2, L2invS2), D2)]])

#     if ss01.dt is None:
#         sstot = scsig.lti(A, B, C, D)
#     else:
#         sstot = scsig.dlti(A, B, C, D, dt=ss01.dt)
#     return sstot





def freqresp(SS, wv, dlti=True):
    """
    In-house frequency response function supporting dense/sparse types

    Inputs:
    - SS: instance of ss class, or scipy.signal.StateSpace*
    - wv: frequency range
    - dlti: True if discrete-time system is considered.

    Outputs:
    - Yfreq[outputs,inputs,len(wv)]: frequency response over wv

    Warnings:
    -  This function may not be very efficient for dense matrices (as A is not
    reduced to upper Hessenberg form), but can exploit sparsity in the state-space
    matrices.
    """

    assert type(SS) == ss, \
        'Type %s of state-space model not supported. Use libss.ss instead!' % type(SS)
    SS.check_types()

    if hasattr(SS, 'dt') and dlti:
        Ts = SS.dt
        wTs = Ts * wv
        zv = np.cos(wTs) + 1.j * np.sin(wTs)
    else:
        print('Assuming a continuous time system')
        zv = 1.j * wv

    Nx = SS.A.shape[0]
    Ny = SS.D.shape[0]
    try:
        Nu = SS.B.shape[1]
    except IndexError:
        Nu = 1

    Nw = len(wv)

    Yfreq = np.empty((Ny, Nu, Nw,), dtype=np.complex_)
    Eye = libsp.eye_as(SS.A)
    for ii in range(Nw):
        sol_cplx = libsp.solve(zv[ii] * Eye - SS.A, SS.B)
        Yfreq[:, :, ii] = libsp.dot(SS.C, sol_cplx, type_out=np.ndarray) + SS.D

    return Yfreq


def series(SS01, SS02):
    r"""
    Connects two state-space blocks in series. If these are instances of DLTI
    state-space systems, they need to have the same type and time-step. If the input systems are sparse, they are
    converted to dense.

    The connection is such that:

    .. math::
        u \rightarrow \mathsf{SS01} \rightarrow \mathsf{SS02} \rightarrow y \Longrightarrow
        u \rightarrow \mathsf{SStot} \rightarrow y

    Args:
        SS01 (libss.ss): State Space 1 instance. Can be DLTI/CLTI, dense or sparse.
        SS02 (libss.ss): State Space 2 instance. Can be DLTI/CLTI, dense or sparse.

    Returns
        libss.ss: Combined state space system in series in dense format.
    """

    if type(SS01) is not type(SS02):
        raise NameError('The two input systems need to have the same size!')
    if SS01.dt != SS02.dt:
        raise NameError('DLTI systems do not have the same time-step!')

    # determine size of total system
    Nst01, Nst02 = SS01.states, SS02.states
    Nst = Nst01 + Nst02
    Nin = SS01.inputs
    Nout = SS02.outputs

    # Build A matrix
    A = np.zeros((Nst, Nst))

    A[:Nst01, :Nst01] = libsp.dense(SS01.A)
    A[Nst01:, Nst01:] = libsp.dense(SS02.A)
    A[Nst01:, :Nst01] = libsp.dense(libsp.dot(SS02.B, SS01.C))

    # Build the rest
    B = np.concatenate((libsp.dense(SS01.B), libsp.dense(libsp.dot(SS02.B, SS01.D))), axis=0)
    C = np.concatenate((libsp.dense(libsp.dot(SS02.D, SS01.C)), libsp.dense(SS02.C)), axis=1)
    D = libsp.dense(libsp.dot(SS02.D, SS01.D))

    SStot = ss(A, B, C, D, dt=SS01.dt)

    return SStot


def parallel(SS01, SS02):
    """
    Returns the sum (or parallel connection of two systems). Given two state-space
    models with the same output, but different input:
        u1 --> SS01 --> y
        u2 --> SS02 --> y

    """

    if type(SS01) is not type(SS02):
        raise NameError('The two input systems need to have the same size!')
    if SS01.dt != SS02.dt:
        raise NameError('DLTI systems do not have the same time-step!')
    Nout = SS02.outputs
    if Nout != SS01.outputs:
        raise NameError('DLTI systems need to have the same number of output!')

    # if type(SS01) is control.statesp.StateSpace:
    # 	SStot=control.parallel(SS01,SS02)
    # else:

    # determine size of total system
    Nst01, Nst02 = SS01.states, SS02.states
    Nst = Nst01 + Nst02
    Nin01, Nin02 = SS01.inputs, SS02.inputs
    Nin = Nin01 + Nin02

    # Build A,B matrix
    A = np.zeros((Nst, Nst))
    A[:Nst01, :Nst01] = SS01.A
    A[Nst01:, Nst01:] = SS02.A
    B = np.zeros((Nst, Nin))
    B[:Nst01, :Nin01] = SS01.B
    B[Nst01:, Nin01:] = SS02.B

    # Build the rest
    C = np.block([SS01.C, SS02.C])
    D = np.block([SS01.D, SS02.D])

    SStot = scsig.dlti(A, B, C, D, dt=SS01.dt)

    return SStot


<<<<<<< HEAD
def SSconv(A, B0, B1, C, D, Bm1=None):
    r"""
    Convert a DLTI system with prediction and delay of the form:

        .. math::
            \mathbf{x}_{n+1} &= \mathbf{A\,x}_n + \mathbf{B_0\,u}_n + \mathbf{B_1\,u}_{n+1} + \mathbf{B_{m1}\,u}_{n-1} \\
            \mathbf{y}_n &= \mathbf{C\,x}_n + \mathbf{D\,u}_n

    into the state-space form:

        .. math::
            \mathbf{h}_{n+1} &= \mathbf{A_h\,h}_n + \mathbf{B_h\,u}_n \\
            \mathbf{y}_n &= \mathbf{C_h\,h}_n + \mathbf{D_h\,u}_n

    If :math:`\mathbf{B_{m1}}` is ``None``, the original state is retrieved through

        .. math:: \mathbf{x}_n = \mathbf{h}_n + \mathbf{B_1\,u}_n

    and only the :math:`\mathbf{B}` and :math:`\mathbf{D}` matrices are modified.
=======
def freqresp(SS,wv,dlti=True):
	''' 
	In-house frequency response function supporting dense/sparse types

	Inputs:
	- SS: instance of ss class, or scipy.signal.StateSpace*
	- wv: frequency range
	- dlti: True if discrete-time system is considered.

	Outputs:
	- Yfreq[outputs,inputs,len(wv)]: frequency response over wv

	Warnings:
	-  This function may not be very efficient for dense matrices (as A is not
	reduced to upper Hessenberg form), but can exploit sparsity in the state-space
	matrices.
	'''

	assert type(SS)==ss,\
	'Type %s of state-space model not supported. Use libss.ss instead!'%type(SS)
	SS.check_types()

	if hasattr(SS,'dt') and dlti:
		Ts=SS.dt
		wTs=Ts*wv
		zv=np.cos(wTs)+1.j*np.sin(wTs)
	else:
		print('Assuming a continuous time system')
		zv=1.j*wv

	Nx=SS.A.shape[0]
	Ny=SS.D.shape[0]
	Nu=SS.B.shape[1]
	Nw=len(wv)

	Yfreq=np.empty((Ny,Nu,Nw,),dtype=np.complex_)
	Eye=libsp.eye_as(SS.A)
	for ii in range(Nw):
		sol_cplx=libsp.solve(zv[ii]*Eye-SS.A,SS.B)
		Yfreq[:,:,ii]=libsp.dot(SS.C,sol_cplx,type_out=np.ndarray)+SS.D

	return Yfreq



def series(SS01,SS02):
	'''
	Connects two state-space blocks in series. If these are instances of DLTI
	state-space systems, they need to have the same type and time-step.

	The connection is such that:
		u --> SS01 --> SS02 --> y 		==>		u --> SStot --> y
	'''

	if type(SS01) is not type(SS02):
		raise NameError('The two input systems need to have the same size!')
	if SS01.dt != SS02.dt:
		raise NameError('DLTI systems do not have the same time-step!')

	# determine size of total system
	Nst01,Nst02=SS01.A.shape[0],SS02.A.shape[0]
	Nst=Nst01+Nst02
	Nin=SS01.inputs
	Nout=SS02.outputs

	# Build A matrix
	A=np.zeros((Nst,Nst))
	A[:Nst01,:Nst01]=SS01.A
	A[Nst01:,Nst01:]=SS02.A
	A[Nst01:,:Nst01]=libsp.dot(SS02.B,SS01.C)

	# Build the rest
	B=np.concatenate( ( SS01.B, libsp.dot(SS02.B,SS01.D) ), axis=0 )
	C=np.concatenate( ( libsp.dot(SS02.D,SS01.C), SS02.C ), axis=1 )		
	D=libsp.dot( SS02.D, SS01.D )

	SStot=ss.dlti(A,B,C,D,dt=SS01.dt)

	return SStot



def SSconv(A,B0,B1,C,D,Bm1=None):
	r"""
	Convert a DLTI system with prediction and delay of the form:
>>>>>>> 66c39759


    If :math:`\mathbf{B_{m1}}` is not ``None``, the SS is augmented with the new state

        .. math:: \mathbf{g}_{n} = \mathbf{u}_{n-1}

    or, equivalently, with the equation

        .. math:: \mathbf{g}_{n+1} = \mathbf{u}_n

    leading to the new form

        .. math::
            \mathbf{H}_{n+1} &= \mathbf{A_A\,H}_{n} + \mathbf{B_B\,u}_n \\
            \mathbf{y}_n &= \mathbf{C_C\,H}_{n} + \mathbf{D_D\,u}_n

    where :math:`\mathbf{H} = (\mathbf{x},\,\mathbf{g})`.

    Args:
        A (np.ndarray): dynamics matrix
        B0 (np.ndarray): input matrix for input at current time step ``n``. Set to None if this is zero.
        B1 (np.ndarray): input matrix for input at time step ``n+1`` (predictor term)
        C (np.ndarray): output matrix
        D (np.ndarray): direct matrix
        Bm1 (np.ndarray): input matrix for input at time step ``n-1`` (delay term)

    Returns:
        tuple: tuple packed with the state-space matrices :math:`\mathbf{A},\,\mathbf{B},\,\mathbf{C}` and :math:`\mathbf{D}`.

    References:
        Franklin, GF and Powell, JD. Digital Control of Dynamic Systems, Addison-Wesley Publishing Company, 1980

    Warnings:
        functions untested for delays (Bm1 != 0)
    """

    # Account for u^{n+1} terms (prediction)
    if B0 is None:
        Bh = libsp.dot(A, B1)
    else:
        Bh = B0 + libsp.dot(A, B1)
    Dh = D + libsp.dot(C, B1)

    # Account for u^{n-1} terms (delay)
    if Bm1 is None:
        outs = (A, Bh, C, Dh)
    else:
        warnings.warn('Function untested when Bm1!=None')

        Nx, Nu, Ny = A.shape[0], Bh.shape[1], C.shape[0]
        AA = np.block([[A, Bm1],
                       [np.zeros((Nu, Nx)), np.zeros((Nu, Nu))]])
        BB = np.block([[Bh], [np.eye(Nu)]])
        CC = np.block([C, np.zeros((Ny, Nu))])
        DD = Dh
        outs = (AA, BB, CC, DD)

    return outs


def addGain(SShere, Kmat, where):
    """
    Convert input u or output y of a SS DLTI system through gain matrix K. We
    have the following transformations:
    - where='in': the input dof of the state-space are changed
        u_new -> Kmat*u -> SS -> y  => u_new -> SSnew -> y
    - where='out': the output dof of the state-space are changed
         u -> SS -> y -> Kmat*u -> ynew => u -> SSnew -> ynew
    - where='parallel': the input dofs are changed, but not the output
         -
        {u_1 -> SS -> y_1
       { u_2 -> y_2= Kmat*u_2    =>    u_new=(u_1,u_2) -> SSnew -> y=y_1+y_2
        {y = y_1+y_2
         -
    Warning: function not tested for Kmat stored in sparse format
    """

    assert where in ['in', 'out', 'parallel-down', 'parallel-up'], \
        'Specify whether gains are added to input or output'

    if where == 'in':
        A = SShere.A
        B = SShere.B.dot(Kmat)
        C = SShere.C
        D = SShere.D.dot(Kmat)

    if where == 'out':
        A = SShere.A
        B = SShere.B
        C = Kmat.dot(SShere.C)
        D = Kmat.dot(SShere.D)

    if where == 'parallel-down':
        A = SShere.A
        C = SShere.C
        B = np.block([SShere.B, np.zeros((SShere.B.shape[0], Kmat.shape[1]))])
        D = np.block([SShere.D, Kmat])

    if where == 'parallel-up':
        A = SShere.A
        C = SShere.C
        B = np.block([np.zeros((SShere.B.shape[0], Kmat.shape[1])), SShere.B])
        D = np.block([Kmat, SShere.D])

    if SShere.dt == None:
        SSnew = ss(A, B, C, D)
    else:
        SSnew = ss(A, B, C, D, dt=SShere.dt)

    return SSnew


def join2(SS1, SS2):
    r"""
    Join two state-spaces or gain matrices such that, given:

        .. math::
            \mathbf{u}_1 \longrightarrow &\mathbf{SS}_1 \longrightarrow \mathbf{y}_1 \\
            \mathbf{u}_2 \longrightarrow &\mathbf{SS}_2 \longrightarrow \mathbf{y}_2

    we obtain:

        .. math::
            \mathbf{u} \longrightarrow \mathbf{SS}_{TOT} \longrightarrow \mathbf{y}

    with :math:`\mathbf{u}=(\mathbf{u}_1,\mathbf{u}_2)^T` and :math:`\mathbf{y}=(\mathbf{y}_1,\mathbf{y}_2)^T`.

    The output :math:`\mathbf{SS}_{TOT}` is either a gain matrix or a state-space system according
    to the input :math:`\mathbf{SS}_1` and :math:`\mathbf{SS}_2`

    Args:
        SS1 (scsig.StateSpace or np.ndarray): State space 1 or gain 1
        SS2 (scsig.StateSpace or np.ndarray): State space 2 or gain 2

<<<<<<< HEAD
    Returns:
        scsig.StateSpace or np.ndarray: combined state space or gain matrix

    """
    type_dlti = scsig.ltisys.StateSpaceDiscrete

    if isinstance(SS1, np.ndarray) and isinstance(SS2, np.ndarray):

        Nin01, Nin02 = SS1.shape[1], SS2.shape[1]
        Nout01, Nout02 = SS1.shape[0], SS2.shape[0]
        SStot = np.block([[SS1, np.zeros((Nout01, Nin02))],
                          [np.zeros((Nout02, Nin01)), SS2]])


    elif isinstance(SS1, np.ndarray) and isinstance(SS2, type_dlti):

        Nin01, Nout01 = SS1.shape[1], SS1.shape[0]
        Nin02, Nout02 = SS2.inputs, SS2.outputs
        Nx02 = SS2.A.shape[0]

        A = SS2.A
        B = np.block([np.zeros((Nx02, Nin01)), SS2.B])
        C = np.block([[np.zeros((Nout01, Nx02))],
                      [SS2.C]])
        D = np.block([[SS1, np.zeros((Nout01, Nin02))],
                      [np.zeros((Nout02, Nin01)), SS2.D]])

        SStot = scsig.StateSpace(A, B, C, D, dt=SS2.dt)


    elif isinstance(SS1, type_dlti) and isinstance(SS2, np.ndarray):

        Nin01, Nout01 = SS1.inputs, SS1.outputs
        Nin02, Nout02 = SS2.shape[1], SS2.shape[0]
        Nx01 = SS1.A.shape[0]

        A = SS1.A
        B = np.block([SS1.B, np.zeros((Nx01, Nin02))])
        C = np.block([[SS1.C],
                      [np.zeros((Nout02, Nx01))]])
        D = np.block([[SS1.D, np.zeros((Nout01, Nin02))],
                      [np.zeros((Nout02, Nin01)), SS2]])

        SStot = scsig.StateSpace(A, B, C, D, dt=SS1.dt)


    elif isinstance(SS1, type_dlti) and isinstance(SS2, type_dlti):

        assert SS1.dt == SS2.dt, 'State-space models must have the same time-step'

        Nin01, Nout01 = SS1.inputs, SS1.outputs
        Nin02, Nout02 = SS2.inputs, SS2.outputs
        Nx01, Nx02 = SS1.A.shape[0], SS2.A.shape[0]

        A = np.block([[SS1.A, np.zeros((Nx01, Nx02))],
                      [np.zeros((Nx02, Nx01)), SS2.A]])
        B = np.block([[SS1.B, np.zeros((Nx01, Nin02))],
                      [np.zeros((Nx02, Nin01)), SS2.B]])
        C = np.block([[SS1.C, np.zeros((Nout01, Nx02))],
                      [np.zeros((Nout02, Nx01)), SS2.C]])
        D = np.block([[SS1.D, np.zeros((Nout01, Nin02))],
                      [np.zeros((Nout02, Nin01)), SS2.D]])
        SStot = scsig.StateSpace(A, B, C, D, dt=SS1.dt)


    else:
        raise NameError('Input types not recognised in any implemented option!')

    return SStot

def join(SS_list,wv=None):
	'''
	Given a list of state-space models belonging to the ss class, creates a
	joined system whose output is the sum of the state-space outputs. If wv is
	not None, this is a list of weights, such that the output is:

		y = sum( wv[ii] y_ii )

	Ref: equation (4.22) of
	Benner, P., Gugercin, S. & Willcox, K., 2015. A Survey of Projection-Based
	Model Reduction Methods for Parametric Dynamical Systems. SIAM Review, 57(4),
	pp.483–531.

	Warning:
	- system matrices must be numpy arrays
	- the function does not perform any check!
	'''

	N = len(SS_list)
	if wv is not None:
		assert N==len(wv), "'weights input should have'"

	A = scalg.block_diag(*[ getattr(ss,'A') for ss in SS_list ])
	B = np.block([ [getattr(ss,'B')] for ss in SS_list ])

	if wv is None:
		C = np.block( [ getattr(ss,'C') for ss in SS_list ] )
	else:
		C = np.block( [ ww*getattr(ss,'C') for ww,ss in zip(wv,SS_list) ] )

	D=np.zeros_like(SS_list[0].D)
	for ii in range(N):
		if wv is None:
			D += SS_list[ii].D
		else:
			D += wv[ii]*SS_list[ii].D
=======
def join(SS_list,wv=None):
	'''
	Given a list of state-space models belonging to the ss class, creates a 
	joined system whose output is the sum of the state-space outputs. If wv is 
	not None, this is a list of weights, such that the output is:

		y = sum( wv[ii] y_ii )

	Ref: equation (4.22) of
	Benner, P., Gugercin, S. & Willcox, K., 2015. A Survey of Projection-Based 
	Model Reduction Methods for Parametric Dynamical Systems. SIAM Review, 57(4), 
	pp.483–531.

	Warning: 
	- system matrices must be numpy arrays
	- the function does not perform any check!
	'''

	N = len(SS_list)
	if wv is not None:
		assert N==len(wv), "'weights input should have'"

	A = scalg.block_diag(*[ getattr(ss,'A') for ss in SS_list ])
	B = np.block([ [getattr(ss,'B')] for ss in SS_list ])
	
	if wv is None:
		C = np.block( [ getattr(ss,'C') for ss in SS_list ] )
	else: 
		C = np.block( [ ww*getattr(ss,'C') for ww,ss in zip(wv,SS_list) ] )

	D=np.zeros_like(SS_list[0].D)
	for ii in range(N):
		if wv is None:
			D += SS_list[ii].D
		else:
			D += wv[ii]*SS_list[ii].D

	return ss(A,B,C,D,SS_list[0].dt)
>>>>>>> 66c39759

	return ss(A,B,C,D,SS_list[0].dt)

def sum_ss(SS1, SS2, negative=False):
    """
    Given 2 systems or gain matrices (or a combination of the two) having the
    same amount of input/output, the function returns a gain or state space
    model summing the two. Namely, given:
        u -> SS1 -> y1
        u -> SS2 -> y2
    we obtain:
        u -> SStot -> y1+y2 	if negative=False
    """
    type_dlti = scsig.ltisys.StateSpaceDiscrete

    if isinstance(SS1, np.ndarray) and isinstance(SS2, np.ndarray):
        SStot = SS1 + SS2

    elif isinstance(SS1, np.ndarray) and isinstance(SS2, type_dlti):
        Kmat = SS1
        A = SS2.A
        B = SS2.B
        C = SS2.C
        D = SS2.D + Kmat
        SStot = scsig.StateSpace(A, B, C, D, dt=SS2.dt)

    elif isinstance(SS1, type_dlti) and isinstance(SS2, np.ndarray):
        Kmat = SS2
        A = SS1.A
        B = SS1.B
        C = SS1.C
        D = SS1.D + Kmat

        SStot = scsig.StateSpace(A, B, C, D, dt=SS2.dt)

    elif isinstance(SS1, type_dlti) and isinstance(SS2, type_dlti):

        assert np.abs(1. - SS1.dt / SS2.dt) < 1e-13, \
            'State-space models must have the same time-step'

        Nin01, Nout01 = SS1.inputs, SS1.outputs
        Nin02, Nout02 = SS2.inputs, SS2.outputs
        Nx01, Nx02 = SS1.A.shape[0], SS2.A.shape[0]

        A = np.block([[SS1.A, np.zeros((Nx01, Nx02))],
                      [np.zeros((Nx02, Nx01)), SS2.A]])
        B = np.block([[SS1.B, ],
                      [SS2.B]])
        C = np.block([SS1.C, SS2.C])
        D = SS1.D + SS2.D

        SStot = scsig.StateSpace(A, B, C, D, dt=SS1.dt)


    else:
        raise NameError('Input types not recognised in any implemented option!')

    return SStot


def scale_SS(SSin, input_scal=1., output_scal=1., state_scal=1., byref=True):
    r"""
    Given a state-space system, scales the equations such that the original
    input and output, :math:`u` and :math:`y`, are substituted by :math:`u_{AD}=\frac{u}{u_{ref}}`
    and :math:`y_{AD}=\frac{y}{y_{ref}}`.

    If the original system has form:

        .. math::
                \mathbf{x}^{n+1} &= \mathbf{A\,x}^n + \mathbf{B\,u}^n \\
                \mathbf{y}^{n} &= \mathbf{C\,x}^{n} + \mathbf{D\,u}^n

    the transformation is such that:

        .. math::
                \mathbf{x}^{n+1} &= \mathbf{A\,x}^n + \mathbf{B}\,\frac{u_{ref}}{x_{ref}}\mathbf{u_{AD}}^n \\
                \mathbf{y_{AD}}^{n+1} &= \frac{1}{y_{ref}}(\mathbf{C}\,x_{ref}\,\mathbf{x}^{n+1} + \mathbf{D}\,u_{ref}\,\mathbf{u_{AD}}^n)

    By default, the state-space model is manipulated by reference (``byref=True``)

    Args:
        SSin (scsig.dlti): original state-space formulation
        input_scal (float or np.ndarray): input scaling factor :math:`u_{ref}`. It can be a float or an array, in which
                                          case the each element of the input vector will be scaled by a different
                                          factor.
        output_scal (float or np.ndarray): output scaling factor :math:`y_{ref}`. It can be a float or an array, in which
                                           case the each element of the output vector will be scaled by a different
                                           factor.
        state_scal (float or np.ndarray): state scaling factor :math:`x_{ref}`. It can be a float or an array, in which
                                          case the each element of the state vector will be scaled by a different
                                          factor.
        byref (bool): state space manipulation order

    Returns:
          scsig.dlti: scaled state space formulation
    """

    # check input:
    Nin, Nout = SSin.inputs, SSin.outputs
    Nstates = SSin.A.shape[0]

    if isinstance(input_scal, (list, np.ndarray)):
        assert len(input_scal) == Nin, \
            'Length of input_scal not matching number of state-space inputs!'
    else:
        input_scal = Nin * [input_scal]

    if isinstance(output_scal, (list, np.ndarray)):
        assert len(output_scal) == Nout, \
            'Length of output_scal not matching number of state-space outputs!'
    else:
        output_scal = Nout * [output_scal]

    if isinstance(state_scal, (list, np.ndarray)):
        assert len(state_scal) == Nstates, \
            'Length of state_scal not matching number of state-space states!'
    else:
        state_scal = Nstates * [state_scal]

    if byref:
        SS = SSin
    else:
        print('deep-copying state-space model before scaling')
        SS = copy.deepcopy(SSin)

    # update input related matrices
    for ii in range(Nin):
        SS.B[:, ii] = SS.B[:, ii] * input_scal[ii]
        SS.D[:, ii] = SS.D[:, ii] * input_scal[ii]
        # SS.B[:,ii]*=input_scal[ii]
        # SS.D[:,ii]*=input_scal[ii]

    # update output related matrices
    for ii in range(Nout):
        SS.C[ii, :] = SS.C[ii, :] / output_scal[ii]
        SS.D[ii, :] = SS.D[ii, :] / output_scal[ii]
        # SS.C[ii,:]/=output_scal[ii]
        # SS.D[ii,:]/=output_scal[ii]

    # update state related matrices
    for ii in range(Nstates):
        SS.B[ii, :] = SS.B[ii, :] / state_scal[ii]
        SS.C[:, ii] = SS.C[:, ii] * state_scal[ii]
        # SS.B[ii,:]/=state_scal[ii]
        # SS.C[:,ii]*=state_scal[ii]

    return SS


def simulate(SShere, U, x0=None):
    """
    Routine to simulate response to generic input.
    @warning: this routine is for testing and may lack of robustness. Use
        scipy.signal instead.
    """

    A, B, C, D = SShere.A, SShere.B, SShere.C, SShere.D

    NT = U.shape[0]
    Nx = A.shape[0]
    Ny = C.shape[0]

    X = np.zeros((NT, Nx))
    Y = np.zeros((NT, Ny))

    if x0 is not None: X[0] = x0
    if len(U.shape) == 1:
        U = U.reshape((NT, 1))

    Y[0] = libsp.dot(C, X[0]) + libsp.dot(D, U[0])

    for ii in range(1, NT):
        X[ii] = libsp.dot(A, X[ii - 1]) + libsp.dot(B, U[ii - 1])
        Y[ii] = libsp.dot(C, X[ii]) + libsp.dot(D, U[ii])

    return Y, X


def Hnorm_from_freq_resp(gv, method):
    """
    Given a frequency response over a domain kv, this funcion computes the
    H norms through numerical integration.

    Note that if kv[-1]<np.pi/dt, the method assumed gv=0 for each frequency
    kv[-1]<k<np.pi/dt.

    Warning: only use for SISO systems! For MIMO definitions are different
    """

    if method is 'H2':
        Nk = len(gv)
        gvsq = gv * gv.conj()
        Gnorm = np.sqrt(np.trapz(gvsq / (Nk - 1.)))

    elif method is 'Hinf':
        Gnorm = np.linalg.norm(gv, np.inf)

    if np.abs(Gnorm.imag / Gnorm.real) > 1e-16:
        raise NameError('Norm is not a real number. Verify data/algorithm!')

    return Gnorm


def adjust_phase(y, deg=True):
    """
    Modify the phase y of a frequency response to remove discontinuities.
    """

    if deg is True:
        shift = 360.
    else:
        shift = 2. * np.pi

    dymax = 0.0

    N = len(y)
    for ii in range(N - 1):
        dy = y[ii + 1] - y[ii]
        if np.abs(dy) > dymax: dymax = np.abs(dy)
        if dy > 0.97 * shift:
            print('Subtracting shift to frequency response phase diagram!')
            y[ii + 1::] = y[ii + 1::] - shift

        elif dy < -0.97 * shift:
            y[ii + 1::] = y[ii + 1::] + shift
            print('Adding shift to frequency response phase diagram!')

    return y


# -------------------------------------------------------------- Special Models


def SSderivative(ds):
    """
    Given a time-step ds, and an single input time history u, this SS model
    returns the output y=[u,du/ds], where du/dt is computed with second order
    accuracy.
    """

    A = np.array([[0]])
    Bm1 = np.array([0.5 / ds])
    B0 = np.array([[-2 / ds]])
    B1 = np.array([[1.5 / ds]])
    C = np.array([[0], [1]])
    D = np.array([[1], [0]])

    # change state
    Aout, Bout, Cout, Dout = SSconv(A, B0, B1, C, D, Bm1)

    return Aout, Bout, Cout, Dout


def SSintegr(ds, method='trap'):
    """
    Builds a state-space model of an integrator.

    - method: Numerical scheme. Available options are:
        - 1tay: 1st order Taylor (fwd)
                I[ii+1,:]=I[ii,:] + ds*F[ii,:]
        - trap: I[ii+1,:]=I[ii,:] + 0.5*dx*(F[ii,:]+F[ii+1,:])

        Note: other option can be constructured if information on derivative of
        F is available  (for e.g.)
    """

    A = np.array([[1]])
    C = np.array([[1.]])
    D = np.array([[0.]])

    if method == '1tay':
        Bm1 = np.array([0.])
        B0 = np.array([[ds]])
        B1 = np.array([[0.]])
        Aout, Bout, Cout, Dout = A, B0, C, D

    elif method == 'trap':
        Bm1 = np.array([0.])
        B0 = np.array([[.5 * ds]])
        B1 = np.array([[.5 * ds]])
        Aout, Bout, Cout, Dout = SSconv(A, B0, B1, C, D, Bm1=None)

    else:
        raise NameError('Method %s not available!' % method)

    # change state

    return Aout, Bout, Cout, Dout


def build_SS_poly(Acf, ds, negative=False):
    """
    Builds a discrete-time state-space representation of a polynomial system
    whose frequency response has from:
        Ypoly[oo,ii](k) = -A2[oo,ii] D2(k) - A1[oo,ii] D1(k) - A0[oo,ii]
    where C1,D2 are discrete-time models of first and second derivatives, ds is
    the time-step and the coefficient matrices are such that:
        A{nn}=Acf[oo,ii,nn]
    """

    Nout, Nin, Ncf = Acf.shape
    assert Ncf == 3, 'Acf input last dimension must be equal to 3!'

    Ader, Bder, Cder, Dder = SSderivative(ds)
    SSder = scsig.dlti(Ader, Bder, Cder, Dder, dt=ds)
    SSder02 = series(SSder, join2(np.array([[1]]), SSder))

    SSder_all = copy.deepcopy(SSder02)
    for ii in range(Nin - 1):
        SSder_all = join2(SSder_all, SSder02)

    # Build polynomial forcing terms
    sign = 1.0
    if negative == True: sign = -1.0

    A0 = Acf[:, :, 0]
    A1 = Acf[:, :, 1]
    A2 = Acf[:, :, 2]
    Kforce = np.zeros((Nout, 3 * Nin))
    for ii in range(Nin):
        Kforce[:, 3 * ii] = sign * (A0[:, ii])
        Kforce[:, 3 * ii + 1] = sign * (A1[:, ii])
        Kforce[:, 3 * ii + 2] = sign * (A2[:, ii])
    SSpoly_neg = addGain(SSder_all, Kforce, where='out')

    return SSpoly_neg


def butter(order, Wn, N=1, btype='lowpass'):
    """
    build MIMO butterworth filter of order ord and cut-off freq over Nyquist
    freq ratio Wn.
    The filter will have N input and N output and N*ord states.

    Note: the state-space form of the digital filter does not depend on the
    sampling time, but only on the Wn ratio.
    As a result, this function only returns the A,B,C,D matrices of the filter
    state-space form.
    """

    # build DLTI SISO
    num, den = scsig.butter(order, Wn, btype=btype, analog=False, output='ba')
    Af, Bf, Cf, Df = scsig.tf2ss(num, den)
    SSf = scsig.dlti(Af, Bf, Cf, Df, dt=1.0)

    SStot = SSf
    for ii in range(1, N):
        SStot = join2(SStot, SSf)

    return SStot.A, SStot.B, SStot.C, SStot.D


# ----------------------------------------------------------------------- Utils

def get_freq_from_eigs(eigs, dlti=True):
    """
    Compute natural freq corresponding to eigenvalues, eigs, of a continuous or
    discrete-time (dlti=True) systems.

    Note: if dlti=True, the frequency is normalised by (1./dt), where dt is the
    DLTI time-step - i.e. the frequency in Hertz is obtained by multiplying fn by
    (1./dt).
    """
    if dlti:
        fn = 0.5 * np.angle(eigs) / np.pi
    else:
        fn = np.abs(eigs.imag)
    return fn


# --------------------------------------------------------------------- Testing


<<<<<<< HEAD
def random_ss(Nx, Nu, Ny, dt=None, use_sparse=False, stable=True):
    """
    Define random system from number of states (Nx), inputs (Nu) and output (Ny).
    """

    A = np.random.rand(Nx, Nx)
    if stable:
        ev,U=np.linalg.eig(A)
        evabs=np.abs(ev)

        for ee in range(len(ev)):
            if evabs[ee]>0.99:
                ev[ee]/=1.1*evabs[ee]
        A = np.dot(U*ev, np.linalg.inv(U) ).real
    B = np.random.rand(Nx, Nu)
    C = np.random.rand(Ny, Nx)
    D = np.random.rand(Ny, Nu)

    if use_sparse:
        SS = ss(libsp.csc_matrix(A),
                libsp.csc_matrix(B),
                libsp.csc_matrix(C),
                libsp.csc_matrix(D),
                dt=dt)
    else:
        SS = ss(A, B, C, D, dt=dt)
=======
def random_ss(Nx,Nu,Ny,dt=None,use_sparse=False,stable=True):
	'''
	Define random system from number of states (Nx), inputs (Nu) and output (Ny).
	'''

	A=np.random.rand(Nx,Nx)-.5
	if stable:
		ev,U=np.linalg.eig(A)
		evabs=np.abs(ev)

		for ee in range(len(ev)):
			if evabs[ee]>0.99:
				ev[ee]/=1.1*evabs[ee]
		A = np.dot(U*ev, np.linalg.inv(U) ).real

	B=np.random.rand(Nx,Nu)
	C=np.random.rand(Ny,Nx)
	D=np.random.rand(Ny,Nu)

	if use_sparse:
		SS=ss(	libsp.csc_matrix(A),  
				libsp.csc_matrix(B),  
				libsp.csc_matrix(C),  
				libsp.csc_matrix(D),  
				dt=dt)
	else:
		SS=ss(A,B,C,D,dt=dt)
>>>>>>> 66c39759

    return SS


<<<<<<< HEAD
def compare_ss(SS1, SS2, tol=1e-10, Print=False):
    """
=======
def compare_ss(SS1,SS2,tol=1e-10,Print=False,RaiseError=True):
    '''
>>>>>>> 66c39759
    Assert matrices of state-space models are identical
    """

    era = np.max(np.abs(libsp.dense(SS1.A) - libsp.dense(SS2.A)))
    if Print: print('Max. error A: %.3e' % era)

    erb = np.max(np.abs(libsp.dense(SS1.B) - libsp.dense(SS2.B)))
    if Print: print('Max. error B: %.3e' % erb)

    erc = np.max(np.abs(libsp.dense(SS1.C) - libsp.dense(SS2.C)))
    if Print: print('Max. error C: %.3e' % erc)

    erd = np.max(np.abs(libsp.dense(SS1.D) - libsp.dense(SS2.D)))
    if Print: print('Max. error D: %.3e' % erd)

<<<<<<< HEAD
    assert era < tol, 'Error A matrix %.2e>%.2e' % (era, tol)
    assert erb < tol, 'Error B matrix %.2e>%.2e' % (erb, tol)
    assert erc < tol, 'Error C matrix %.2e>%.2e' % (erc, tol)
    assert erd < tol, 'Error D matrix %.2e>%.2e' % (erd, tol)
=======
    if RaiseError:
	    assert era<tol, 'Error A matrix %.2e>%.2e'%(era,tol)
	    assert erb<tol, 'Error B matrix %.2e>%.2e'%(erb,tol)
	    assert erc<tol, 'Error C matrix %.2e>%.2e'%(erc,tol)    
	    assert erd<tol, 'Error D matrix %.2e>%.2e'%(erd,tol)
>>>>>>> 66c39759

    # print('System matrices identical within tolerance %.2e'%tol)
    return (era, erb, erc, erd)


# -----------------------------------------------------------------------------


<<<<<<< HEAD
if __name__ == '__main__':
    import unittest


    class Test_dlti(unittest.TestCase):
        """ Test methods into this module for DLTI systems """

        def setUp(self):
            # allocate some state-space model (dense and sparse)
            dt = 0.3
            Ny, Nx, Nu = 4, 3, 2
            A = np.random.rand(Nx, Nx)
            B = np.random.rand(Nx, Nu)
            C = np.random.rand(Ny, Nx)
            D = np.random.rand(Ny, Nu)
            self.SS = ss(A, B, C, D, dt=dt)
            self.SSsp = ss(libsp.csc_matrix(A), libsp.csc_matrix(B), C, D, dt=dt)

        def test_SSconv(self):

            SS = self.SS
            SSsp = self.SSsp
            Nu, Nx, Ny = SS.inputs, SS.states, SS.outputs
            A, B, C, D = SS.get_mats()

            # remove predictor: try different scenario
            B1 = np.random.rand(Nx, Nu)
            SSpr0 = ss(*SSconv(A, B, B1, C, D), dt=0.3)
            SSpr1 = ss(*SSconv(A, B, libsp.csc_matrix(B1), C, D), dt=0.3)
            SSpr2 = ss(*SSconv(
                libsp.csc_matrix(A), B, libsp.csc_matrix(B1), C, D), dt=0.3)
            SSpr3 = ss(*SSconv(
                libsp.csc_matrix(A), libsp.csc_matrix(B), B1, C, D), dt=0.3)
            SSpr4 = ss(*SSconv(
                libsp.csc_matrix(A), libsp.csc_matrix(B), libsp.csc_matrix(B1), C, D), dt=0.3)
            compare_ss(SSpr0, SSpr1)
            compare_ss(SSpr0, SSpr2)
            compare_ss(SSpr0, SSpr3)
            compare_ss(SSpr0, SSpr4)

        def test_scale_SS(self):

            SS = self.SS
            SSsp = self.SSsp
            Nu, Nx, Ny = SS.inputs, SS.states, SS.outputs

            # scale (hard-copy)
            insc = np.random.rand(Nu)
            stsc = np.random.rand(Nx)
            outsc = np.random.rand(Ny)
            SSadim = scale_SS(SS, insc, outsc, stsc, byref=False)
            SSadim_sp = scale_SS(SSsp, insc, outsc, stsc, byref=False)
            compare_ss(SSadim, SSadim_sp)

            # scale (by reference)
            SS.scale(insc, outsc, stsc)
            SSsp.scale(insc, outsc, stsc)
            compare_ss(SS, SSsp)

        def test_addGain(self):

            SS = self.SS
            SSsp = self.SSsp
            Nu, Nx, Ny = SS.inputs, SS.states, SS.outputs

            # add gains
            Kin = np.random.rand(Nu, 5)
            Kout = np.random.rand(4, Ny)
            SS.addGain(Kin, 'in')
            SS.addGain(Kout, 'out')
            SSsp.addGain(Kin, 'in')
            SSsp.addGain(Kout, 'out')
            compare_ss(SS, SSsp)

        def test_freqresp(self):
            # freq response: try different scenario

            SS = self.SS
            SSsp = self.SSsp
            Nu, Nx, Ny = SS.inputs, SS.states, SS.outputs

            kv = np.linspace(0, 1, 8)
            Y = SS.freqresp(kv)
            Ysp = SSsp.freqresp(kv)
            er = np.max(np.abs(Y - Ysp))
            assert er < 1e-10, 'Test on freqresp failed'

            SS.D = libsp.csc_matrix(SS.D)
            Y1 = SS.freqresp(kv)
            er = np.max(np.abs(Y - Y1))
            assert er < 1e-10, 'Test on freqresp failed'

        def test_couple(self):
            dt = .2
            Nx1, Nu1, Ny1 = 3, 4, 2
            Nx2, Nu2, Ny2 = 4, 3, 2
            K12 = np.random.rand(Nu1, Ny2)
            K21 = np.random.rand(Nu2, Ny1)
            SS1 = random_ss(Nx1, Nu1, Ny1, dt=.2)
            SS2 = random_ss(Nx2, Nu2, Ny2, dt=.2)

            SS1sp = ss(libsp.csc_matrix(SS1.A),
                       libsp.csc_matrix(SS1.B),
                       libsp.csc_matrix(SS1.C),
                       libsp.csc_matrix(SS1.D), dt=dt)
            SS2sp = ss(libsp.csc_matrix(SS2.A),
                       libsp.csc_matrix(SS2.B),
                       libsp.csc_matrix(SS2.C),
                       libsp.csc_matrix(SS2.D), dt=dt)
            K12sp = libsp.csc_matrix(K12)
            K21sp = libsp.csc_matrix(K21)

            # SCref=couple_full(SS1,SS2,K12,K21)
            SC0 = couple(SS1, SS2, K12, K21)
            # compare_ss(SCref,SC0)
            for SSa in [SS1, SS1sp]:
                for SSb in [SS2, SS2sp]:
                    for k12 in [K12, K12sp]:
                        for k21 in [K21, K21sp]:
                            SChere = couple(SSa, SSb, k12, k21)
                            compare_ss(SC0, SChere)

        def test_join(self):

            Nx,Nu,Ny = 4, 3, 2
            SS_list = [random_ss(Nx,Nu,Ny,dt=.2) for ii in range(3)]

            wv = [.3, .5, .2]
            SSjoin = join(SS_list,wv)

            kv = np.array([0., 1., 3.])
            Yjoin = SSjoin.freqresp(kv)

            Yref = np.zeros_like(Yjoin)
            for ii in range(3):
            Yref += wv[ii]*SS_list[ii].freqresp(kv)

            er = np.max(np.abs(Yjoin - Yref))
            assert er<1e-14, 'test_join error %.3e too large' %er

    outprint = 'Testing libss'
    print('\n' + 70 * '-')
    print((70 - len(outprint)) * ' ' + outprint)
    print(70 * '-')
    unittest.main()


def ss_to_scipy(ss):
    """
    Converts to a scipy.signal linear time invariant system

    Args:
        ss (libss.ss): SHARPy state space object

    Returns:
        scipy.signal.dlti
    """

    if ss.dt == None:
        sys = scsig.lti(ss.A, ss.B, ss.C, ss.D)
    else:
        sys = scsig.dlti(ss.A, ss.B, ss.C, ss.D, ss.dt)

    return sys

# 1/0

# # check parallel connector
# Nout=2
# Nin01,Nin02=2,3
# Nst01,Nst02=4,2

# # build random systems
# fac=0.1
# A01,A02=fac*np.random.rand(Nst01,Nst01),fac*np.random.rand(Nst02,Nst02)
# B01,B02=np.random.rand(Nst01,Nin01),np.random.rand(Nst02,Nin02)
# C01,C02=np.random.rand(Nout,Nst01),np.random.rand(Nout,Nst02)
# D01,D02=np.random.rand(Nout,Nin01),np.random.rand(Nout,Nin02)

# dt=0.1
# SS01=scsig.StateSpace( A01,B01,C01,D01,dt=dt )
# SS02=scsig.StateSpace( A02,B02,C02,D02,dt=dt )

# # simulate
# NT=11
# U01,U02=np.random.rand(NT,Nin01),np.random.rand(NT,Nin02)

# # reference
# Y01,X01=simulate(SS01,U01)
# Y02,X02=simulate(SS02,U02)
# Yref=Y01+Y02

# # parallel
# SStot=parallel(SS01,SS02)
# Utot=np.block([U01,U02])
# Ytot,Xtot=simulate(SStot,Utot)

# # join method
# SStot=join(SS01,SS02)
# K=np.array([[1,2,3],[4,5,6]])
# SStot=join(K,SS02)
# SStot=join(SS02,K)
# K2=np.array([[10,20,30],[40,50,60]]).T
# Ktot=join(K,K2)
=======
if __name__=='__main__':
	import unittest

	class Test_dlti(unittest.TestCase):
		''' Test methods into this module for DLTI systems '''

		def setUp(self):
			# allocate some state-space model (dense and sparse)
			dt=0.3
			Ny,Nx,Nu=4,3,2
			A=np.random.rand(Nx,Nx)
			B=np.random.rand(Nx,Nu)
			C=np.random.rand(Ny,Nx)
			D=np.random.rand(Ny,Nu)
			self.SS=ss(A,B,C,D,dt=dt)
			self.SSsp=ss( libsp.csc_matrix(A),libsp.csc_matrix(B),C,D,dt=dt)


		def test_SSconv(self):

			SS=self.SS
			SSsp=self.SSsp
			Nu,Nx,Ny=SS.inputs, SS.states, SS.outputs
			A,B,C,D=SS.get_mats()

			# remove predictor: try different scenario
			B1=np.random.rand(Nx,Nu)
			SSpr0=ss(*SSconv(A,B,B1,C,D),dt=0.3)
			SSpr1=ss(*SSconv(A,B,libsp.csc_matrix(B1),C,D),dt=0.3)
			SSpr2=ss(*SSconv(
				libsp.csc_matrix(A),B,libsp.csc_matrix(B1),C,D),dt=0.3)
			SSpr3=ss(*SSconv(
				libsp.csc_matrix(A),libsp.csc_matrix(B),B1,C,D),dt=0.3)
			SSpr4=ss(*SSconv(
				libsp.csc_matrix(A),libsp.csc_matrix(B),libsp.csc_matrix(B1),C,D),dt=0.3)
			compare_ss(SSpr0,SSpr1)
			compare_ss(SSpr0,SSpr2)
			compare_ss(SSpr0,SSpr3)
			compare_ss(SSpr0,SSpr4)


		def test_scale_SS(self):

			SS=self.SS
			SSsp=self.SSsp
			Nu,Nx,Ny=SS.inputs, SS.states, SS.outputs

			# scale (hard-copy)
			insc=np.random.rand(Nu)
			stsc=np.random.rand(Nx)
			outsc=np.random.rand(Ny)
			SSadim=scale_SS(SS,insc,outsc,stsc,byref=False)
			SSadim_sp=scale_SS(SSsp,insc,outsc,stsc,byref=False)
			compare_ss(SSadim,SSadim_sp)

			# scale (by reference)
			SS.scale(insc,outsc,stsc)
			SSsp.scale(insc,outsc,stsc)
			compare_ss(SS,SSsp)


		def test_addGain(self):

			SS=self.SS
			SSsp=self.SSsp
			Nu,Nx,Ny=SS.inputs, SS.states, SS.outputs

			# add gains
			Kin=np.random.rand(Nu,5)
			Kout=np.random.rand(4,Ny)
			SS.addGain(Kin,'in')
			SS.addGain(Kout,'out')
			SSsp.addGain(Kin,'in')
			SSsp.addGain(Kout,'out')
			compare_ss(SS,SSsp)


		def test_freqresp(self):			
			# freq response: try different scenario

			SS=self.SS
			SSsp=self.SSsp
			Nu,Nx,Ny=SS.inputs, SS.states, SS.outputs

			kv=np.linspace(0,1,8)
			Y=SS.freqresp(kv)
			Ysp=SSsp.freqresp(kv)
			er=np.max(np.abs(Y-Ysp))
			assert er<1e-10, 'Test on freqresp failed'

			SS.D=libsp.csc_matrix(SS.D)
			Y1=SS.freqresp(kv)
			er=np.max(np.abs(Y-Y1))
			assert er<1e-10, 'Test on freqresp failed'


		def test_couple(self):
			dt=.2
			Nx1,Nu1,Ny1=3,4,2
			Nx2,Nu2,Ny2=4,3,2
			K12=np.random.rand( Nu1,Ny2 )
			K21=np.random.rand( Nu2,Ny1 )
			SS1=random_ss(Nx1,Nu1,Ny1,dt=.2)
			SS2=random_ss(Nx2,Nu2,Ny2,dt=.2)

			SS1sp=ss( 	libsp.csc_matrix(SS1.A), 
						libsp.csc_matrix(SS1.B), 
						libsp.csc_matrix(SS1.C), 
						libsp.csc_matrix(SS1.D), dt=dt)
			SS2sp=ss( 	libsp.csc_matrix(SS2.A), 
						libsp.csc_matrix(SS2.B), 
						libsp.csc_matrix(SS2.C), 
						libsp.csc_matrix(SS2.D), dt=dt)
			K12sp=libsp.csc_matrix(K12)
			K21sp=libsp.csc_matrix(K21)

			# SCref=couple_full(SS1,SS2,K12,K21)
			SC0=couple(SS1,SS2,K12,K21)
			# compare_ss(SCref,SC0)
			for SSa in [SS1,SS1sp]:
				for SSb in [SS2,SS2sp]:
					for k12 in [K12,K12sp]:
						for k21 in [K21,K21sp]:
							SChere=couple(SSa,SSb,k12,k21)
							compare_ss(SC0,SChere)


		def test_join(self):

			Nx,Nu,Ny = 4, 3, 2
			SS_list = [random_ss(Nx,Nu,Ny,dt=.2) for ii in range(3)]

			wv = [.3, .5, .2]
			SSjoin = join(SS_list,wv)

			kv = np.array([0., 1., 3.])
			Yjoin = SSjoin.freqresp(kv)

			Yref = np.zeros_like(Yjoin)
			for ii in range(3):
				Yref += wv[ii]*SS_list[ii].freqresp(kv)

			er = np.max(np.abs(Yjoin - Yref))
			assert er<1e-14, 'test_join error %.3e too large' %er


	outprint='Testing libss'
	print('\n' + 70*'-')
	print((70-len(outprint))*' ' + outprint )
	print(70*'-')
	unittest.main()


	# 1/0
	# # check parallel connector
	# Nout=2
	# Nin01,Nin02=2,3
	# Nst01,Nst02=4,2

	# # build random systems
	# fac=0.1
	# A01,A02=fac*np.random.rand(Nst01,Nst01),fac*np.random.rand(Nst02,Nst02)
	# B01,B02=np.random.rand(Nst01,Nin01),np.random.rand(Nst02,Nin02)
	# C01,C02=np.random.rand(Nout,Nst01),np.random.rand(Nout,Nst02)
	# D01,D02=np.random.rand(Nout,Nin01),np.random.rand(Nout,Nin02)


	# dt=0.1
	# SS01=scsig.StateSpace( A01,B01,C01,D01,dt=dt )
	# SS02=scsig.StateSpace( A02,B02,C02,D02,dt=dt )

	# # simulate
	# NT=11
	# U01,U02=np.random.rand(NT,Nin01),np.random.rand(NT,Nin02)

	# # reference
	# Y01,X01=simulate(SS01,U01)
	# Y02,X02=simulate(SS02,U02)
	# Yref=Y01+Y02

	# # parallel
	# SStot=parallel(SS01,SS02)
	# Utot=np.block([U01,U02])
	# Ytot,Xtot=simulate(SStot,Utot)

	# # join method
	# SStot=join(SS01,SS02)
	# K=np.array([[1,2,3],[4,5,6]])
	# SStot=join(K,SS02)
	# SStot=join(SS02,K)
	# K2=np.array([[10,20,30],[40,50,60]]).T
	# Ktot=join(K,K2)
>>>>>>> 66c39759
<|MERGE_RESOLUTION|>--- conflicted
+++ resolved
@@ -22,10 +22,7 @@
 - parallel: parallel connection between systems
 - SSconv: convert state-space model with predictions and delays
 - addGain: add gains to state-space model.
-<<<<<<< HEAD
 - join2: merge two state-space models into one.
-=======
->>>>>>> 66c39759
 - join: merge a list of state-space models into one.
 - sum state-space models and/or gains
 - scale_SS: scale state-space model
@@ -69,7 +66,6 @@
 # ------------------------------------------------------------- Dedicated class
 
 class ss():
-<<<<<<< HEAD
     """
     Wrap state-space models allocation into a single class and support both
     full and sparse matrices. The class emulates
@@ -84,152 +80,6 @@
     - addGain: project inputs/outputs
     - scale: allows scaling a system
     """
-=======
-	'''
-	Wrap state-space models allocation into a single class and support both
-	full and sparse matrices. The class emulates 
-		scipy.signal.ltisys.StateSpaceContinuous
-		scipy.signal.ltisys.StateSpaceDiscrete
-	but supports sparse matrices and other functionalities. 
-
-	Methods:
-	- get_mats: return matrices as tuple
-	- check_types: check matrices types are supported
-	- freqresp: calculate frequency response over range.
-	- addGain: project inputs/outputs
-	- scale: allows scaling a system
-	'''
-
-	def __init__(self,A, B, C, D, dt=None):
-		'''
-		Allocate state-space model (A,B,C,D). If dt is not passed, a 
-		continuous-time system is assumed.
-		'''
-
-		self.A=A
-		self.B=B
-		self.C=C 
-		self.D=D
-		self.dt=dt
-		self.check_types()
-
-		# determine inputs/outputs/states
-		(self.states,self.inputs)=self.B.shape
-		self.outputs=self.C.shape[0]
-
-		# verify dimensions
-		assert self.A.shape==(self.states,self.states), 'A and B rows not matching'
-		assert self.C.shape[1]==self.states, 'A and C columns not matching'
-		assert self.D.shape==(self.outputs,self.inputs), 'B and D columns not matching'
-
-
-	def check_types(self):
-		assert type(self.A) in libsp.SupportedTypes,\
-							  'Type of A matrix (%s) not supported'%type(self.A)
-		assert type(self.B) in libsp.SupportedTypes,\
-							  'Type of A matrix (%s) not supported'%type(self.B)
-		assert type(self.C) in libsp.SupportedTypes,\
-							  'Type of A matrix (%s) not supported'%type(self.C)
-		assert type(self.D) in libsp.SupportedTypes,\
-							  'Type of A matrix (%s) not supported'%type(self.D)
-
-
-	def get_mats(self):
-		return self.A,self.B,self.C,self.D
-
-
-	def freqresp(self,wv):
-		'''
-		Calculate frequency response over frequencies wv
-
-		Note: this wraps frequency response function.
-		'''
-		dlti=True
-		if self.dt==None: dlti=False
-		return freqresp(self,wv,dlti=dlti)
-
-
-	def addGain(self,K,where):
-		'''
-		Projects input u or output y the state-space system through the gain 
-		matrix K. The input 'where' determines whether inputs or outputs are
-		projected as: 
-			- where='in': inputs are projected such that:
-				u_new -> u=K*u_new -> SS -> y  => u_new -> SSnew -> y
-			- where='out': outputs are projected such that:
-			 	u -> SS -> y -> y_new=K*y => u -> SSnew -> ynew 
-
-		Warning: this is not a wrapper of the addGain method in this module, as
-		the state-space matrices are directly overwritten.
-		'''
-
-		assert where in ['in', 'out'],\
-							'Specify whether gains are added to input or output'
-
-		if where=='in':
-			self.B=libsp.dot(self.B,K)
-			self.D=libsp.dot(self.D,K)
-			self.inputs=K.shape[1]
-
-		if where=='out':
-			self.C=libsp.dot(K,self.C)
-			self.D=libsp.dot(K,self.D)
-			self.outputs=K.shape[0]
-
-
-	def scale(self,input_scal=1.,output_scal=1.,state_scal=1.):
-		'''
-		Given a state-space system, scales the equations such that the original
-		state, input and output, (x, u and y), are substituted by 
-			xad=x/state_scal
-			uad=u/input_scal 
-			yad=y/output_scal
-		The entries input_scal/output_scal/state_scal can be:
-			- floats: in this case all input/output are scaled by the same value
-			- lists/arrays of length Nin/Nout: in this case each dof will be scaled
-			by a different factor
-
-		If the original system has form:
-			xnew=A*x+B*u
-			y=C*x+D*u
-		the transformation is such that:
-			xnew=A*x+(B*uref/xref)*uad
-			yad=1/yref( C*xref*x+D*uref*uad )
-		'''
-		scale_SS(self,input_scal,output_scal,state_scal,byref=True)
-
-
-	def project(self,WT,V):
-		'''
-		Given 2 transformation matrices, (WT,V) of shapes (Nk,self.states) and
-		 (self.states,Nk) respectively, this routine projects the state space 
-		 model states according to:
-
-			Anew = WT A V
-			Bnew = WT B
-			Cnew = C V
-			Dnew = D
-
-		The projected model has the same number of inputs/outputs as the original 
-		one, but Nk states.
-		'''
-
-		self.A = libsp.dot( WT, libsp.dot(self.A, V) )
-		self.B = libsp.dot( WT, self.B)
-		self.C = libsp.dot( self.C, V)
-		self.states=V.shape[1]
-
-
-	def truncate(self,N):
-		''' Retains only the first N states. '''
-		
-		assert N>0 and N<=self.states, 'N must be in [1,self.states]'
-
-		self.A=self.A[:N,:N]
-		self.B=self.B[:N,:]
-		self.C=self.C[:,:N]	
-		self.states=N
->>>>>>> 66c39759
 
     def __init__(self, A, B, C, D, dt=None):
         """
@@ -418,21 +268,6 @@
         else:
             return np.max(np.abs(ev))
 
-	def max_eig(self):
-		'''
-		Returns most unstable eigenvalue
-		'''
-
-		ev = np.linalg.eigvals(self.A)
-
-		if self.dt is None:
-			return np.max(ev.real)
-		else:
-			return np.max(np.abs(ev))
-
-
-
-
 class ss_block():
     '''
     State-space model in block form. This class has the same purpose as "ss",
@@ -629,45 +464,11 @@
     one, but Nk states.
     '''
 
-<<<<<<< HEAD
     Ap = libsp.dot( WT, libsp.dot(ss_here.A, V) )
     Bp = libsp.dot( WT, ss_here.B)
     Cp = libsp.dot( ss_here.C, V)
 
     return ss(Ap,Bp,Cp,ss_here.D,ss_here.dt)
-=======
-
-# ---------------------------------------- Methods for state-space manipulation
-
-
-def project(ss_here,WT,V):
-	'''
-	Given 2 transformation matrices, (WT,V) of shapes (Nk,self.states) and
-	 (self.states,Nk) respectively, this routine returns a projection of the 
-	 state space ss_here according to:
-
-		Anew = WT A V
-		Bnew = WT B
-		Cnew = C V
-		Dnew = D
-
-	The projected model has the same number of inputs/outputs as the original 
-	one, but Nk states.
-	'''
-
-	Ap = libsp.dot( WT, libsp.dot(ss_here.A, V) )
-	Bp = libsp.dot( WT, ss_here.B)
-	Cp = libsp.dot( ss_here.C, V)
-	
-	return ss(Ap,Bp,Cp,ss_here.D,ss_here.dt)
-
-
-
-def couple(ss01,ss02,K12,K21,out_sparse=False):
-	'''
-	Couples 2 dlti systems ss01 and ss02 through the gains K12 and K21, where
-	K12 transforms the output of ss02 into an input of ss01.
->>>>>>> 66c39759
 
 def couple(ss01, ss02, K12, K21, out_sparse=False):
     """
@@ -1029,7 +830,6 @@
     return SStot
 
 
-<<<<<<< HEAD
 def SSconv(A, B0, B1, C, D, Bm1=None):
     r"""
     Convert a DLTI system with prediction and delay of the form:
@@ -1049,93 +849,6 @@
         .. math:: \mathbf{x}_n = \mathbf{h}_n + \mathbf{B_1\,u}_n
 
     and only the :math:`\mathbf{B}` and :math:`\mathbf{D}` matrices are modified.
-=======
-def freqresp(SS,wv,dlti=True):
-	''' 
-	In-house frequency response function supporting dense/sparse types
-
-	Inputs:
-	- SS: instance of ss class, or scipy.signal.StateSpace*
-	- wv: frequency range
-	- dlti: True if discrete-time system is considered.
-
-	Outputs:
-	- Yfreq[outputs,inputs,len(wv)]: frequency response over wv
-
-	Warnings:
-	-  This function may not be very efficient for dense matrices (as A is not
-	reduced to upper Hessenberg form), but can exploit sparsity in the state-space
-	matrices.
-	'''
-
-	assert type(SS)==ss,\
-	'Type %s of state-space model not supported. Use libss.ss instead!'%type(SS)
-	SS.check_types()
-
-	if hasattr(SS,'dt') and dlti:
-		Ts=SS.dt
-		wTs=Ts*wv
-		zv=np.cos(wTs)+1.j*np.sin(wTs)
-	else:
-		print('Assuming a continuous time system')
-		zv=1.j*wv
-
-	Nx=SS.A.shape[0]
-	Ny=SS.D.shape[0]
-	Nu=SS.B.shape[1]
-	Nw=len(wv)
-
-	Yfreq=np.empty((Ny,Nu,Nw,),dtype=np.complex_)
-	Eye=libsp.eye_as(SS.A)
-	for ii in range(Nw):
-		sol_cplx=libsp.solve(zv[ii]*Eye-SS.A,SS.B)
-		Yfreq[:,:,ii]=libsp.dot(SS.C,sol_cplx,type_out=np.ndarray)+SS.D
-
-	return Yfreq
-
-
-
-def series(SS01,SS02):
-	'''
-	Connects two state-space blocks in series. If these are instances of DLTI
-	state-space systems, they need to have the same type and time-step.
-
-	The connection is such that:
-		u --> SS01 --> SS02 --> y 		==>		u --> SStot --> y
-	'''
-
-	if type(SS01) is not type(SS02):
-		raise NameError('The two input systems need to have the same size!')
-	if SS01.dt != SS02.dt:
-		raise NameError('DLTI systems do not have the same time-step!')
-
-	# determine size of total system
-	Nst01,Nst02=SS01.A.shape[0],SS02.A.shape[0]
-	Nst=Nst01+Nst02
-	Nin=SS01.inputs
-	Nout=SS02.outputs
-
-	# Build A matrix
-	A=np.zeros((Nst,Nst))
-	A[:Nst01,:Nst01]=SS01.A
-	A[Nst01:,Nst01:]=SS02.A
-	A[Nst01:,:Nst01]=libsp.dot(SS02.B,SS01.C)
-
-	# Build the rest
-	B=np.concatenate( ( SS01.B, libsp.dot(SS02.B,SS01.D) ), axis=0 )
-	C=np.concatenate( ( libsp.dot(SS02.D,SS01.C), SS02.C ), axis=1 )		
-	D=libsp.dot( SS02.D, SS01.D )
-
-	SStot=ss.dlti(A,B,C,D,dt=SS01.dt)
-
-	return SStot
-
-
-
-def SSconv(A,B0,B1,C,D,Bm1=None):
-	r"""
-	Convert a DLTI system with prediction and delay of the form:
->>>>>>> 66c39759
 
 
     If :math:`\mathbf{B_{m1}}` is not ``None``, the SS is augmented with the new state
@@ -1270,7 +983,6 @@
         SS1 (scsig.StateSpace or np.ndarray): State space 1 or gain 1
         SS2 (scsig.StateSpace or np.ndarray): State space 2 or gain 2
 
-<<<<<<< HEAD
     Returns:
         scsig.StateSpace or np.ndarray: combined state space or gain matrix
 
@@ -1377,46 +1089,6 @@
 			D += SS_list[ii].D
 		else:
 			D += wv[ii]*SS_list[ii].D
-=======
-def join(SS_list,wv=None):
-	'''
-	Given a list of state-space models belonging to the ss class, creates a 
-	joined system whose output is the sum of the state-space outputs. If wv is 
-	not None, this is a list of weights, such that the output is:
-
-		y = sum( wv[ii] y_ii )
-
-	Ref: equation (4.22) of
-	Benner, P., Gugercin, S. & Willcox, K., 2015. A Survey of Projection-Based 
-	Model Reduction Methods for Parametric Dynamical Systems. SIAM Review, 57(4), 
-	pp.483–531.
-
-	Warning: 
-	- system matrices must be numpy arrays
-	- the function does not perform any check!
-	'''
-
-	N = len(SS_list)
-	if wv is not None:
-		assert N==len(wv), "'weights input should have'"
-
-	A = scalg.block_diag(*[ getattr(ss,'A') for ss in SS_list ])
-	B = np.block([ [getattr(ss,'B')] for ss in SS_list ])
-	
-	if wv is None:
-		C = np.block( [ getattr(ss,'C') for ss in SS_list ] )
-	else: 
-		C = np.block( [ ww*getattr(ss,'C') for ww,ss in zip(wv,SS_list) ] )
-
-	D=np.zeros_like(SS_list[0].D)
-	for ii in range(N):
-		if wv is None:
-			D += SS_list[ii].D
-		else:
-			D += wv[ii]*SS_list[ii].D
-
-	return ss(A,B,C,D,SS_list[0].dt)
->>>>>>> 66c39759
 
 	return ss(A,B,C,D,SS_list[0].dt)
 
@@ -1790,7 +1462,6 @@
 # --------------------------------------------------------------------- Testing
 
 
-<<<<<<< HEAD
 def random_ss(Nx, Nu, Ny, dt=None, use_sparse=False, stable=True):
     """
     Define random system from number of states (Nx), inputs (Nu) and output (Ny).
@@ -1817,46 +1488,12 @@
                 dt=dt)
     else:
         SS = ss(A, B, C, D, dt=dt)
-=======
-def random_ss(Nx,Nu,Ny,dt=None,use_sparse=False,stable=True):
-	'''
-	Define random system from number of states (Nx), inputs (Nu) and output (Ny).
-	'''
-
-	A=np.random.rand(Nx,Nx)-.5
-	if stable:
-		ev,U=np.linalg.eig(A)
-		evabs=np.abs(ev)
-
-		for ee in range(len(ev)):
-			if evabs[ee]>0.99:
-				ev[ee]/=1.1*evabs[ee]
-		A = np.dot(U*ev, np.linalg.inv(U) ).real
-
-	B=np.random.rand(Nx,Nu)
-	C=np.random.rand(Ny,Nx)
-	D=np.random.rand(Ny,Nu)
-
-	if use_sparse:
-		SS=ss(	libsp.csc_matrix(A),  
-				libsp.csc_matrix(B),  
-				libsp.csc_matrix(C),  
-				libsp.csc_matrix(D),  
-				dt=dt)
-	else:
-		SS=ss(A,B,C,D,dt=dt)
->>>>>>> 66c39759
 
     return SS
 
 
-<<<<<<< HEAD
 def compare_ss(SS1, SS2, tol=1e-10, Print=False):
     """
-=======
-def compare_ss(SS1,SS2,tol=1e-10,Print=False,RaiseError=True):
-    '''
->>>>>>> 66c39759
     Assert matrices of state-space models are identical
     """
 
@@ -1872,18 +1509,10 @@
     erd = np.max(np.abs(libsp.dense(SS1.D) - libsp.dense(SS2.D)))
     if Print: print('Max. error D: %.3e' % erd)
 
-<<<<<<< HEAD
     assert era < tol, 'Error A matrix %.2e>%.2e' % (era, tol)
     assert erb < tol, 'Error B matrix %.2e>%.2e' % (erb, tol)
     assert erc < tol, 'Error C matrix %.2e>%.2e' % (erc, tol)
     assert erd < tol, 'Error D matrix %.2e>%.2e' % (erd, tol)
-=======
-    if RaiseError:
-	    assert era<tol, 'Error A matrix %.2e>%.2e'%(era,tol)
-	    assert erb<tol, 'Error B matrix %.2e>%.2e'%(erb,tol)
-	    assert erc<tol, 'Error C matrix %.2e>%.2e'%(erc,tol)    
-	    assert erd<tol, 'Error D matrix %.2e>%.2e'%(erd,tol)
->>>>>>> 66c39759
 
     # print('System matrices identical within tolerance %.2e'%tol)
     return (era, erb, erc, erd)
@@ -1892,7 +1521,6 @@
 # -----------------------------------------------------------------------------
 
 
-<<<<<<< HEAD
 if __name__ == '__main__':
     import unittest
 
@@ -2096,198 +1724,4 @@
 # SStot=join(K,SS02)
 # SStot=join(SS02,K)
 # K2=np.array([[10,20,30],[40,50,60]]).T
-# Ktot=join(K,K2)
-=======
-if __name__=='__main__':
-	import unittest
-
-	class Test_dlti(unittest.TestCase):
-		''' Test methods into this module for DLTI systems '''
-
-		def setUp(self):
-			# allocate some state-space model (dense and sparse)
-			dt=0.3
-			Ny,Nx,Nu=4,3,2
-			A=np.random.rand(Nx,Nx)
-			B=np.random.rand(Nx,Nu)
-			C=np.random.rand(Ny,Nx)
-			D=np.random.rand(Ny,Nu)
-			self.SS=ss(A,B,C,D,dt=dt)
-			self.SSsp=ss( libsp.csc_matrix(A),libsp.csc_matrix(B),C,D,dt=dt)
-
-
-		def test_SSconv(self):
-
-			SS=self.SS
-			SSsp=self.SSsp
-			Nu,Nx,Ny=SS.inputs, SS.states, SS.outputs
-			A,B,C,D=SS.get_mats()
-
-			# remove predictor: try different scenario
-			B1=np.random.rand(Nx,Nu)
-			SSpr0=ss(*SSconv(A,B,B1,C,D),dt=0.3)
-			SSpr1=ss(*SSconv(A,B,libsp.csc_matrix(B1),C,D),dt=0.3)
-			SSpr2=ss(*SSconv(
-				libsp.csc_matrix(A),B,libsp.csc_matrix(B1),C,D),dt=0.3)
-			SSpr3=ss(*SSconv(
-				libsp.csc_matrix(A),libsp.csc_matrix(B),B1,C,D),dt=0.3)
-			SSpr4=ss(*SSconv(
-				libsp.csc_matrix(A),libsp.csc_matrix(B),libsp.csc_matrix(B1),C,D),dt=0.3)
-			compare_ss(SSpr0,SSpr1)
-			compare_ss(SSpr0,SSpr2)
-			compare_ss(SSpr0,SSpr3)
-			compare_ss(SSpr0,SSpr4)
-
-
-		def test_scale_SS(self):
-
-			SS=self.SS
-			SSsp=self.SSsp
-			Nu,Nx,Ny=SS.inputs, SS.states, SS.outputs
-
-			# scale (hard-copy)
-			insc=np.random.rand(Nu)
-			stsc=np.random.rand(Nx)
-			outsc=np.random.rand(Ny)
-			SSadim=scale_SS(SS,insc,outsc,stsc,byref=False)
-			SSadim_sp=scale_SS(SSsp,insc,outsc,stsc,byref=False)
-			compare_ss(SSadim,SSadim_sp)
-
-			# scale (by reference)
-			SS.scale(insc,outsc,stsc)
-			SSsp.scale(insc,outsc,stsc)
-			compare_ss(SS,SSsp)
-
-
-		def test_addGain(self):
-
-			SS=self.SS
-			SSsp=self.SSsp
-			Nu,Nx,Ny=SS.inputs, SS.states, SS.outputs
-
-			# add gains
-			Kin=np.random.rand(Nu,5)
-			Kout=np.random.rand(4,Ny)
-			SS.addGain(Kin,'in')
-			SS.addGain(Kout,'out')
-			SSsp.addGain(Kin,'in')
-			SSsp.addGain(Kout,'out')
-			compare_ss(SS,SSsp)
-
-
-		def test_freqresp(self):			
-			# freq response: try different scenario
-
-			SS=self.SS
-			SSsp=self.SSsp
-			Nu,Nx,Ny=SS.inputs, SS.states, SS.outputs
-
-			kv=np.linspace(0,1,8)
-			Y=SS.freqresp(kv)
-			Ysp=SSsp.freqresp(kv)
-			er=np.max(np.abs(Y-Ysp))
-			assert er<1e-10, 'Test on freqresp failed'
-
-			SS.D=libsp.csc_matrix(SS.D)
-			Y1=SS.freqresp(kv)
-			er=np.max(np.abs(Y-Y1))
-			assert er<1e-10, 'Test on freqresp failed'
-
-
-		def test_couple(self):
-			dt=.2
-			Nx1,Nu1,Ny1=3,4,2
-			Nx2,Nu2,Ny2=4,3,2
-			K12=np.random.rand( Nu1,Ny2 )
-			K21=np.random.rand( Nu2,Ny1 )
-			SS1=random_ss(Nx1,Nu1,Ny1,dt=.2)
-			SS2=random_ss(Nx2,Nu2,Ny2,dt=.2)
-
-			SS1sp=ss( 	libsp.csc_matrix(SS1.A), 
-						libsp.csc_matrix(SS1.B), 
-						libsp.csc_matrix(SS1.C), 
-						libsp.csc_matrix(SS1.D), dt=dt)
-			SS2sp=ss( 	libsp.csc_matrix(SS2.A), 
-						libsp.csc_matrix(SS2.B), 
-						libsp.csc_matrix(SS2.C), 
-						libsp.csc_matrix(SS2.D), dt=dt)
-			K12sp=libsp.csc_matrix(K12)
-			K21sp=libsp.csc_matrix(K21)
-
-			# SCref=couple_full(SS1,SS2,K12,K21)
-			SC0=couple(SS1,SS2,K12,K21)
-			# compare_ss(SCref,SC0)
-			for SSa in [SS1,SS1sp]:
-				for SSb in [SS2,SS2sp]:
-					for k12 in [K12,K12sp]:
-						for k21 in [K21,K21sp]:
-							SChere=couple(SSa,SSb,k12,k21)
-							compare_ss(SC0,SChere)
-
-
-		def test_join(self):
-
-			Nx,Nu,Ny = 4, 3, 2
-			SS_list = [random_ss(Nx,Nu,Ny,dt=.2) for ii in range(3)]
-
-			wv = [.3, .5, .2]
-			SSjoin = join(SS_list,wv)
-
-			kv = np.array([0., 1., 3.])
-			Yjoin = SSjoin.freqresp(kv)
-
-			Yref = np.zeros_like(Yjoin)
-			for ii in range(3):
-				Yref += wv[ii]*SS_list[ii].freqresp(kv)
-
-			er = np.max(np.abs(Yjoin - Yref))
-			assert er<1e-14, 'test_join error %.3e too large' %er
-
-
-	outprint='Testing libss'
-	print('\n' + 70*'-')
-	print((70-len(outprint))*' ' + outprint )
-	print(70*'-')
-	unittest.main()
-
-
-	# 1/0
-	# # check parallel connector
-	# Nout=2
-	# Nin01,Nin02=2,3
-	# Nst01,Nst02=4,2
-
-	# # build random systems
-	# fac=0.1
-	# A01,A02=fac*np.random.rand(Nst01,Nst01),fac*np.random.rand(Nst02,Nst02)
-	# B01,B02=np.random.rand(Nst01,Nin01),np.random.rand(Nst02,Nin02)
-	# C01,C02=np.random.rand(Nout,Nst01),np.random.rand(Nout,Nst02)
-	# D01,D02=np.random.rand(Nout,Nin01),np.random.rand(Nout,Nin02)
-
-
-	# dt=0.1
-	# SS01=scsig.StateSpace( A01,B01,C01,D01,dt=dt )
-	# SS02=scsig.StateSpace( A02,B02,C02,D02,dt=dt )
-
-	# # simulate
-	# NT=11
-	# U01,U02=np.random.rand(NT,Nin01),np.random.rand(NT,Nin02)
-
-	# # reference
-	# Y01,X01=simulate(SS01,U01)
-	# Y02,X02=simulate(SS02,U02)
-	# Yref=Y01+Y02
-
-	# # parallel
-	# SStot=parallel(SS01,SS02)
-	# Utot=np.block([U01,U02])
-	# Ytot,Xtot=simulate(SStot,Utot)
-
-	# # join method
-	# SStot=join(SS01,SS02)
-	# K=np.array([[1,2,3],[4,5,6]])
-	# SStot=join(K,SS02)
-	# SStot=join(SS02,K)
-	# K2=np.array([[10,20,30],[40,50,60]]).T
-	# Ktot=join(K,K2)
->>>>>>> 66c39759
+# Ktot=join(K,K2)